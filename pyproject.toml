--- conflicted
+++ resolved
@@ -18,13 +18,8 @@
     "posthog>=3.7.0",
     "playwright>=1.49.0",
     "setuptools>=75.8.0",
-<<<<<<< HEAD
-    "markdownify==0.14.1",
     "langchain-core==0.3.35",
-=======
     "markdownify==1.1.0",
-    "langchain-core>=0.3.35",
->>>>>>> cbeb7d7d
     "langchain-openai==0.3.1",
     "langchain-anthropic==0.3.3",
     "langchain-ollama==0.2.2",
