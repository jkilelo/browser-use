[project]
name = "browser-use"
description = "Make websites accessible for AI agents"
authors = [{ name = "Gregor Zunic" }]
version = "0.7.7"
readme = "README.md"
requires-python = ">=3.11,<4.0"
classifiers = [
    "Programming Language :: Python :: 3",
    "License :: OSI Approved :: MIT License",
    "Operating System :: OS Independent",
]
dependencies = [
    "aiofiles>=24.1.0",
    "aiohttp==3.12.15",
    "anyio>=4.9.0",
    "bubus>=1.5.6",
    "google-api-core>=2.25.0",
    "httpx>=0.28.1",
    "portalocker>=2.7.0,<3.0.0",
    "posthog>=3.7.0",
    "psutil>=7.0.0",
    "pydantic>=2.11.5",
    "pyobjc>=11.0; platform_system == 'darwin'",
    "python-dotenv>=1.0.1",
    "requests>=2.32.3",
    "screeninfo>=0.8.1; platform_system != 'darwin'",
    "typing-extensions>=4.12.2",
    "uuid7>=0.1.0",
    "authlib>=1.6.0",
    "google-genai>=1.29.0,<2.0.0",
    "openai>=1.99.2,<2.0.0",
    "anthropic>=0.58.2,<1.0.0",
    "groq>=0.30.0",
    "ollama>=0.5.1",
    "google-api-python-client>=2.174.0",
    "google-auth>=2.40.3",
    "google-auth-oauthlib>=1.2.2",
    "mcp>=1.10.1",
    "pypdf>=5.7.0",
    "reportlab>=4.0.0",
    "cdp-use>=1.4.0",
    "pyotp>=2.9.0",
    "html2text>=2025.4.15",
    "pillow>=11.2.1",
]
# google-api-core: only used for Google LLM APIs
# pyperclip: only used for examples that use copy/paste
# pyobjc: only used to get screen resolution on macOS
# screeninfo: only used to get screen resolution on Linux/Windows
# markdownify: used for page text content extraction for passing to LLM
# openai: datalib,voice-helpers are actually NOT NEEDED but openai produces noisy errors on exit without them TODO: fix
# rich: used for terminal formatting and styling in CLI
# click: used for command-line argument parsing
# textual: used for terminal UI

[project.optional-dependencies]
<<<<<<< HEAD
cli = ["rich>=14.0.0", "click>=8.1.8", "textual>=3.2.0"]
aws = ["boto3>=1.38.45"]
=======
cli = [
    "rich>=14.0.0",
    "click>=8.1.8",
    "textual>=3.2.0",
]
aws = [
    "boto3>=1.38.45"
]
video = [
    "imageio[ffmpeg]>=2.37.0",
    "numpy>=2.3.2",
]
>>>>>>> 5aa5b20f
examples = [
    "agentmail>=0.0.53",
    # botocore: only needed for Bedrock Claude boto3 examples/models/bedrock_claude.py
    "botocore>=1.37.23",
    "imgcat>=0.6.0",
    # "stagehand-py>=0.3.6",
    # "browserbase>=0.4.0",
    "langchain-openai>=0.3.26",
]
eval = [
    "lmnr[all]==0.7.10",
    "anyio>=4.9.0",
    "psutil>=7.0.0",
    "datamodel-code-generator>=0.26.0",
    "hyperbrowser==0.47.0",
    "browserbase==1.4.0",
]
all = ["browser-use[cli,examples,aws]"]

# will prefer to use local source code checked out in ../../browser-use (if present) instead of pypi browser-use package
[tool.uv.sources]
cdp-use = { path = "../cdp-use", editable = true }
# bubus = { path = "../bubus", editable = true }


[project.urls]
Repository = "https://github.com/browser-use/browser-use"

[project.scripts]
browseruse = "browser_use.cli:main"
browser-use = "browser_use.cli:main"

[build-system]
requires = ["hatchling"]
build-backend = "hatchling.build"


[tool.codespell]
ignore-words-list = "bu,wit,dont,cant,wont,re-use,re-used,re-using,re-usable,thats,doesnt,doubleclick"
skip = "*.json"

[tool.ruff]
line-length = 130
fix = true

[tool.ruff.lint]
select = ["ASYNC", "E", "F", "FAST", "I", "PLE"]
ignore = [
    "ASYNC109",
    "E101",
    "E402",
    "E501",
    "F841",
    "E731",
    "W291",
] # TODO: determine if adding timeouts to all the unbounded async functions is needed / worth-it so we can un-ignore ASYNC109
unfixable = ["E101", "E402", "E501", "F841", "E731"]

[tool.ruff.format]
quote-style = "single"
indent-style = "tab"
line-ending = "lf"
docstring-code-format = true
docstring-code-line-length = 140
skip-magic-trailing-comma = false

[tool.pyright]
typeCheckingMode = "basic"
exclude = [
    ".venv/",
    ".git/",
    "__pycache__/",
    "./test_*.py",
    "./debug_*.py",
    "private_example/",
    "debug/*",
    "tests/scripts/*",
    "tests/old/*",
    "browser_use/dom/playground/*",
]
venvPath = "."
venv = ".venv"


[tool.hatch.build]
include = [
    "browser_use/**/*.py",
    "!browser_use/**/tests/*.py",
    "!browser_use/**/tests.py",
    "browser_use/agent/system_prompt.md",
    "browser_use/agent/system_prompt_no_thinking.md",
    "browser_use/agent/system_prompt_flash.md",
    "browser_use/py.typed",
    "browser_use/dom/**/*.js",
    "!tests/**/*.py",
    "!debug/*",
]

[tool.pytest.ini_options]
timeout = 300
asyncio_mode = "auto"
asyncio_default_fixture_loop_scope = "session"
asyncio_default_test_loop_scope = "session"
markers = [
    "slow: marks tests as slow (deselect with `-m 'not slow'`)",
    "integration: marks tests as integration tests",
    "unit: marks tests as unit tests",
    "asyncio: mark tests as async tests",
]
testpaths = ["tests"]
python_files = ["test_*.py", "*_test.py"]
addopts = "-svx --strict-markers --tb=short --dist=loadscope"
log_cli = true
log_cli_format = "%(levelname)-8s [%(name)s] %(message)s"
filterwarnings = [
    "ignore::pytest.PytestDeprecationWarning",
    "ignore::DeprecationWarning",
]
log_level = "DEBUG"


[tool.hatch.metadata]
allow-direct-references = true

[tool.uv]
# required-environments = [
#     "sys_platform == 'darwin' and platform_machine == 'arm64'",
#     "sys_platform == 'darwin' and platform_machine == 'x86_64'",
#     "sys_platform == 'linux' and platform_machine == 'x86_64'",
#     "sys_platform == 'linux' and platform_machine == 'aarch64'",
#     # "sys_platform == 'linux' and platform_machine == 'arm64'",  # no pytorch wheels available yet
#     "sys_platform == 'win32' and platform_machine == 'x86_64'",
#     # "sys_platform == 'win32' and platform_machine == 'arm64'",  # no pytorch wheels available yet
# ]
dev-dependencies = [
    "ruff>=0.11.2",
    "tokencost>=0.1.16",
    "build>=1.2.2",
    "pytest>=8.3.5",
    "pytest-asyncio>=1.0.0",
    "pytest-httpserver>=1.0.8",
    "fastapi>=0.115.8",
    "inngest>=0.4.19",
    "uvicorn>=0.34.0",
    "ipdb>=0.13.13",
    "pre-commit>=4.2.0",
    "codespell>=2.4.1",
    "pyright>=1.1.403",
    "ty>=0.0.1a1",
    "pytest-xdist>=3.7.0",
    "lmnr[all]==0.7.10",
    # "pytest-playwright-asyncio>=0.7.0",  # not actually needed I think
    "pytest-timeout>=2.4.0",
    "pydantic_settings>=2.10.1"
]<|MERGE_RESOLUTION|>--- conflicted
+++ resolved
@@ -55,10 +55,6 @@
 # textual: used for terminal UI
 
 [project.optional-dependencies]
-<<<<<<< HEAD
-cli = ["rich>=14.0.0", "click>=8.1.8", "textual>=3.2.0"]
-aws = ["boto3>=1.38.45"]
-=======
 cli = [
     "rich>=14.0.0",
     "click>=8.1.8",
@@ -71,7 +67,6 @@
     "imageio[ffmpeg]>=2.37.0",
     "numpy>=2.3.2",
 ]
->>>>>>> 5aa5b20f
 examples = [
     "agentmail>=0.0.53",
     # botocore: only needed for Bedrock Claude boto3 examples/models/bedrock_claude.py
