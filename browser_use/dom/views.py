--- conflicted
+++ resolved
@@ -413,8 +413,6 @@
 		return f'<{self.tag_name}>{cap_text_length(self.get_all_children_text(), max_text_length) or ""}'
 
 	@property
-<<<<<<< HEAD
-=======
 	def is_actually_scrollable(self) -> bool:
 		"""
 		Enhanced scroll detection that combines CDP detection with CSS analysis.
@@ -618,7 +616,6 @@
 		return ' '.join(parts)
 
 	@property
->>>>>>> 78134209
 	def element_hash(self) -> int:
 		return hash(self)
 
