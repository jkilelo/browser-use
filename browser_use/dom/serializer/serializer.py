# @file purpose: Serializes enhanced DOM trees to string format for LLM consumption

from typing import Any

from browser_use.dom.serializer.clickable_elements import ClickableElementDetector
from browser_use.dom.serializer.paint_order import PaintOrderRemover
from browser_use.dom.utils import cap_text_length
from browser_use.dom.views import (
	DOMRect,
	DOMSelectorMap,
	EnhancedDOMTreeNode,
	NodeType,
	PropagatingBounds,
	SerializedDOMState,
	SimplifiedNode,
)

DISABLED_ELEMENTS = {'style', 'script', 'head', 'meta', 'link', 'title'}


class DOMTreeSerializer:
	"""Serializes enhanced DOM trees to string format."""

	# Configuration - elements that propagate bounds to their children
	PROPAGATING_ELEMENTS = [
		{'tag': 'a', 'role': None},  # Any <a> tag
		{'tag': 'button', 'role': None},  # Any <button> tag
		{'tag': 'div', 'role': 'button'},  # <div role="button">
		{'tag': 'div', 'role': 'combobox'},  # <div role="combobox"> - dropdowns/selects
		{'tag': 'span', 'role': 'button'},  # <span role="button">
		{'tag': 'span', 'role': 'combobox'},  # <span role="combobox">
		{'tag': 'input', 'role': 'combobox'},  # <input role="combobox"> - autocomplete inputs
		{'tag': 'input', 'role': 'combobox'},  # <input type="text"> - text inputs with suggestions
		# {'tag': 'div', 'role': 'link'},     # <div role="link">
		# {'tag': 'span', 'role': 'link'},    # <span role="link">
	]
	DEFAULT_CONTAINMENT_THRESHOLD = 0.99  # 99% containment by default

	def __init__(
		self,
		root_node: EnhancedDOMTreeNode,
		previous_cached_state: SerializedDOMState | None = None,
		enable_bbox_filtering: bool = True,
		containment_threshold: float | None = None,
		paint_order_filtering: bool = True,
	):
		self.root_node = root_node
		self._interactive_counter = 1
		self._selector_map: DOMSelectorMap = {}
		self._previous_cached_selector_map = previous_cached_state.selector_map if previous_cached_state else None
		# Add timing tracking
		self.timing_info: dict[str, float] = {}
		# Cache for clickable element detection to avoid redundant calls
		self._clickable_cache: dict[int, bool] = {}
		# Bounding box filtering configuration
		self.enable_bbox_filtering = enable_bbox_filtering
		self.containment_threshold = containment_threshold or self.DEFAULT_CONTAINMENT_THRESHOLD
		# Paint order filtering configuration
		self.paint_order_filtering = paint_order_filtering

	def _safe_parse_number(self, value_str: str, default: float) -> float:
		"""Parse string to float, handling negatives and decimals."""
		try:
			return float(value_str)
		except (ValueError, TypeError):
			return default

	def _safe_parse_optional_number(self, value_str: str | None) -> float | None:
		"""Parse string to float, returning None for invalid values."""
		if not value_str:
			return None
		try:
			return float(value_str)
		except (ValueError, TypeError):
			return None

	def serialize_accessible_elements(self) -> tuple[SerializedDOMState, dict[str, float]]:
		import time

		start_total = time.time()

		# Reset state
		self._interactive_counter = 1
		self._selector_map = {}
		self._semantic_groups = []
		self._clickable_cache = {}  # Clear cache for new serialization

		# Step 1: Create simplified tree (includes clickable element detection)
		start_step1 = time.time()
		simplified_tree = self._create_simplified_tree(self.root_node)
		end_step1 = time.time()
		self.timing_info['create_simplified_tree'] = end_step1 - start_step1

		# Step 2: Remove elements based on paint order
		start_step3 = time.time()
		if self.paint_order_filtering and simplified_tree:
			PaintOrderRemover(simplified_tree).calculate_paint_order()
		end_step3 = time.time()
		self.timing_info['calculate_paint_order'] = end_step3 - start_step3

		# Step 3: Optimize tree (remove unnecessary parents)
		start_step2 = time.time()
		optimized_tree = self._optimize_tree(simplified_tree)
		end_step2 = time.time()
		self.timing_info['optimize_tree'] = end_step2 - start_step2

		# Step 3: Apply bounding box filtering (NEW)
		if self.enable_bbox_filtering and optimized_tree:
			start_step3 = time.time()
			filtered_tree = self._apply_bounding_box_filtering(optimized_tree)
			end_step3 = time.time()
			self.timing_info['bbox_filtering'] = end_step3 - start_step3
		else:
			filtered_tree = optimized_tree

		# Step 4: Assign interactive indices to clickable elements
		start_step4 = time.time()
		self._assign_interactive_indices_and_mark_new_nodes(filtered_tree)
		end_step4 = time.time()
		self.timing_info['assign_interactive_indices'] = end_step4 - start_step4

		end_total = time.time()
		self.timing_info['serialize_accessible_elements_total'] = end_total - start_total

		return SerializedDOMState(_root=filtered_tree, selector_map=self._selector_map), self.timing_info

	def _add_compound_components(self, simplified: SimplifiedNode, node: EnhancedDOMTreeNode) -> None:
		"""Enhance compound controls with information from their child components."""
		# Only process elements that might have compound components
		if node.tag_name not in ['input', 'select', 'details', 'audio', 'video']:
			return

		# For input elements, check for compound input types
		if node.tag_name == 'input':
			if not node.attributes or node.attributes.get('type') not in [
				'date',
				'time',
				'datetime-local',
				'month',
				'week',
				'range',
				'number',
				'color',
				'file',
			]:
				return
		# For other elements, check if they have AX child indicators
		elif not node.ax_node or not node.ax_node.child_ids:
			return

		# Add compound component information based on element type
		element_type = node.tag_name
		input_type = node.attributes.get('type', '') if node.attributes else ''

		if element_type == 'input':
			if input_type == 'date':
				node._compound_children.extend(
					[
						{'role': 'spinbutton', 'name': 'Day', 'valuemin': 1, 'valuemax': 31, 'valuenow': None},
						{'role': 'spinbutton', 'name': 'Month', 'valuemin': 1, 'valuemax': 12, 'valuenow': None},
						{'role': 'spinbutton', 'name': 'Year', 'valuemin': 1, 'valuemax': 275760, 'valuenow': None},
					]
				)
				simplified.is_compound_component = True
			elif input_type == 'time':
				node._compound_children.extend(
					[
						{'role': 'spinbutton', 'name': 'Hour', 'valuemin': 0, 'valuemax': 23, 'valuenow': None},
						{'role': 'spinbutton', 'name': 'Minute', 'valuemin': 0, 'valuemax': 59, 'valuenow': None},
					]
				)
				simplified.is_compound_component = True
			elif input_type == 'datetime-local':
				node._compound_children.extend(
					[
						{'role': 'spinbutton', 'name': 'Day', 'valuemin': 1, 'valuemax': 31, 'valuenow': None},
						{'role': 'spinbutton', 'name': 'Month', 'valuemin': 1, 'valuemax': 12, 'valuenow': None},
						{'role': 'spinbutton', 'name': 'Year', 'valuemin': 1, 'valuemax': 275760, 'valuenow': None},
						{'role': 'spinbutton', 'name': 'Hour', 'valuemin': 0, 'valuemax': 23, 'valuenow': None},
						{'role': 'spinbutton', 'name': 'Minute', 'valuemin': 0, 'valuemax': 59, 'valuenow': None},
					]
				)
				simplified.is_compound_component = True
			elif input_type == 'month':
				node._compound_children.extend(
					[
						{'role': 'spinbutton', 'name': 'Month', 'valuemin': 1, 'valuemax': 12, 'valuenow': None},
						{'role': 'spinbutton', 'name': 'Year', 'valuemin': 1, 'valuemax': 275760, 'valuenow': None},
					]
				)
				simplified.is_compound_component = True
			elif input_type == 'week':
				node._compound_children.extend(
					[
						{'role': 'spinbutton', 'name': 'Week', 'valuemin': 1, 'valuemax': 53, 'valuenow': None},
						{'role': 'spinbutton', 'name': 'Year', 'valuemin': 1, 'valuemax': 275760, 'valuenow': None},
					]
				)
				simplified.is_compound_component = True
			elif input_type == 'range':
				# Range slider with value indicator
				min_val = node.attributes.get('min', '0') if node.attributes else '0'
				max_val = node.attributes.get('max', '100') if node.attributes else '100'

				node._compound_children.append(
					{
						'role': 'slider',
						'name': 'Value',
						'valuemin': self._safe_parse_number(min_val, 0.0),
						'valuemax': self._safe_parse_number(max_val, 100.0),
						'valuenow': None,
					}
				)
				simplified.is_compound_component = True
			elif input_type == 'number':
				# Number input with increment/decrement buttons
				min_val = node.attributes.get('min') if node.attributes else None
				max_val = node.attributes.get('max') if node.attributes else None

				node._compound_children.extend(
					[
						{'role': 'button', 'name': 'Increment', 'valuemin': None, 'valuemax': None, 'valuenow': None},
						{'role': 'button', 'name': 'Decrement', 'valuemin': None, 'valuemax': None, 'valuenow': None},
						{
							'role': 'textbox',
							'name': 'Value',
							'valuemin': self._safe_parse_optional_number(min_val),
							'valuemax': self._safe_parse_optional_number(max_val),
							'valuenow': None,
						},
					]
				)
				simplified.is_compound_component = True
			elif input_type == 'color':
				# Color picker with components
				node._compound_children.extend(
					[
						{'role': 'textbox', 'name': 'Hex Value', 'valuemin': None, 'valuemax': None, 'valuenow': None},
						{'role': 'button', 'name': 'Color Picker', 'valuemin': None, 'valuemax': None, 'valuenow': None},
					]
				)
				simplified.is_compound_component = True
			elif input_type == 'file':
				# File input with browse button
				multiple = 'multiple' in node.attributes if node.attributes else False
				node._compound_children.extend(
					[
						{'role': 'button', 'name': 'Browse Files', 'valuemin': None, 'valuemax': None, 'valuenow': None},
						{
							'role': 'textbox',
							'name': f'{"Files" if multiple else "File"} Selected',
							'valuemin': None,
							'valuemax': None,
							'valuenow': None,
						},
					]
				)
				simplified.is_compound_component = True

		elif element_type == 'select':
			# Select dropdown with option list and detailed option information
			base_components = [
				{'role': 'button', 'name': 'Dropdown Toggle', 'valuemin': None, 'valuemax': None, 'valuenow': None}
			]

			# Extract option information from child nodes
			options_info = self._extract_select_options(node)
			if options_info:
				options_component = {
					'role': 'listbox',
					'name': 'Options',
					'valuemin': None,
					'valuemax': None,
					'valuenow': None,
					'options_count': options_info['count'],
					'first_options': options_info['first_options'],
				}
				if options_info['format_hint']:
					options_component['format_hint'] = options_info['format_hint']
				base_components.append(options_component)
			else:
				base_components.append(
					{'role': 'listbox', 'name': 'Options', 'valuemin': None, 'valuemax': None, 'valuenow': None}
				)

			node._compound_children.extend(base_components)
			simplified.is_compound_component = True

		elif element_type == 'details':
			# Details/summary disclosure widget
			node._compound_children.extend(
				[
					{'role': 'button', 'name': 'Toggle Disclosure', 'valuemin': None, 'valuemax': None, 'valuenow': None},
					{'role': 'region', 'name': 'Content Area', 'valuemin': None, 'valuemax': None, 'valuenow': None},
				]
			)
			simplified.is_compound_component = True

		elif element_type == 'audio':
			# Audio player controls
			node._compound_children.extend(
				[
					{'role': 'button', 'name': 'Play/Pause', 'valuemin': None, 'valuemax': None, 'valuenow': None},
					{'role': 'slider', 'name': 'Progress', 'valuemin': 0, 'valuemax': 100, 'valuenow': None},
					{'role': 'button', 'name': 'Mute', 'valuemin': None, 'valuemax': None, 'valuenow': None},
					{'role': 'slider', 'name': 'Volume', 'valuemin': 0, 'valuemax': 100, 'valuenow': None},
				]
			)
			simplified.is_compound_component = True

		elif element_type == 'video':
			# Video player controls
			node._compound_children.extend(
				[
					{'role': 'button', 'name': 'Play/Pause', 'valuemin': None, 'valuemax': None, 'valuenow': None},
					{'role': 'slider', 'name': 'Progress', 'valuemin': 0, 'valuemax': 100, 'valuenow': None},
					{'role': 'button', 'name': 'Mute', 'valuemin': None, 'valuemax': None, 'valuenow': None},
					{'role': 'slider', 'name': 'Volume', 'valuemin': 0, 'valuemax': 100, 'valuenow': None},
					{'role': 'button', 'name': 'Fullscreen', 'valuemin': None, 'valuemax': None, 'valuenow': None},
				]
			)
			simplified.is_compound_component = True

	def _extract_select_options(self, select_node: EnhancedDOMTreeNode) -> dict[str, Any] | None:
		"""Extract option information from a select element."""
		if not select_node.children:
			return None

		options = []
		option_values = []

		def extract_options_recursive(node: EnhancedDOMTreeNode) -> None:
			"""Recursively extract option elements, including from optgroups."""
			if node.tag_name.lower() == 'option':
				# Extract option text and value
				option_text = ''
				option_value = ''

				# Get value attribute if present
				if node.attributes and 'value' in node.attributes:
					option_value = str(node.attributes['value']).strip()

				# Get text content from direct child text nodes only to avoid duplication
				def get_direct_text_content(n: EnhancedDOMTreeNode) -> str:
					text = ''
					for child in n.children:
						if child.node_type == NodeType.TEXT_NODE and child.node_value:
							text += child.node_value.strip() + ' '
					return text.strip()

				option_text = get_direct_text_content(node)

				# Use text as value if no explicit value
				if not option_value and option_text:
					option_value = option_text

				if option_text or option_value:
					options.append({'text': option_text, 'value': option_value})
					option_values.append(option_value)

			elif node.tag_name.lower() == 'optgroup':
				# Process optgroup children
				for child in node.children:
					extract_options_recursive(child)
			else:
				# Process other children that might contain options
				for child in node.children:
					extract_options_recursive(child)

		# Extract all options from select children
		for child in select_node.children:
			extract_options_recursive(child)

		if not options:
			return None

		# Prepare first 4 options for display
		first_options = []
		for option in options[:4]:
			if option['text'] and option['value'] and option['text'] != option['value']:
				# Limit individual option text to avoid overly long attributes
				text = option['text'][:20] + ('...' if len(option['text']) > 20 else '')
				value = option['value'][:10] + ('...' if len(option['value']) > 10 else '')
				first_options.append(f'{text} ({value})')
			elif option['text']:
				text = option['text'][:25] + ('...' if len(option['text']) > 25 else '')
				first_options.append(text)
			elif option['value']:
				value = option['value'][:25] + ('...' if len(option['value']) > 25 else '')
				first_options.append(value)

		# Try to infer format hint from option values
		format_hint = None
		if len(option_values) >= 2:
			# Check for common patterns
			if all(val.isdigit() for val in option_values[:5] if val):
				format_hint = 'numeric'
			elif all(len(val) == 2 and val.isupper() for val in option_values[:5] if val):
				format_hint = 'country/state codes'
			elif all('/' in val or '-' in val for val in option_values[:5] if val):
				format_hint = 'date/path format'
			elif any('@' in val for val in option_values[:5] if val):
				format_hint = 'email addresses'

		return {'count': len(options), 'first_options': first_options, 'format_hint': format_hint}

	def _is_interactive_cached(self, node: EnhancedDOMTreeNode) -> bool:
		"""Cached version of clickable element detection to avoid redundant calls."""
		if node.node_id not in self._clickable_cache:
			import time

			start_time = time.time()
			result = ClickableElementDetector.is_interactive(node)
			end_time = time.time()

			if 'clickable_detection_time' not in self.timing_info:
				self.timing_info['clickable_detection_time'] = 0
			self.timing_info['clickable_detection_time'] += end_time - start_time

			self._clickable_cache[node.node_id] = result

		return self._clickable_cache[node.node_id]

	def _create_simplified_tree(self, node: EnhancedDOMTreeNode, depth: int = 0) -> SimplifiedNode | None:
		"""Step 1: Create a simplified tree with enhanced element detection."""

		if node.node_type == NodeType.DOCUMENT_NODE:
			# for all cldren including shadow roots
			for child in node.children_and_shadow_roots:
				simplified_child = self._create_simplified_tree(child, depth + 1)
				if simplified_child:
					return simplified_child

			return None

		if node.node_type == NodeType.DOCUMENT_FRAGMENT_NODE:
			# ENHANCED shadow DOM processing - always include shadow content
			simplified = SimplifiedNode(original_node=node, children=[])
			for child in node.children_and_shadow_roots:
				simplified_child = self._create_simplified_tree(child, depth + 1)
				if simplified_child:
					simplified.children.append(simplified_child)

			# Always return shadow DOM fragments, even if children seem empty
			# Shadow DOM often contains the actual interactive content in SPAs
			return simplified if simplified.children else SimplifiedNode(original_node=node, children=[])

		elif node.node_type == NodeType.ELEMENT_NODE:
			# Skip non-content elements
			if node.node_name.lower() in DISABLED_ELEMENTS:
				return None

			if node.node_name == 'IFRAME' or node.node_name == 'FRAME':
				if node.content_document:
					simplified = SimplifiedNode(original_node=node, children=[])
					for child in node.content_document.children_nodes or []:
						simplified_child = self._create_simplified_tree(child, depth + 1)
						if simplified_child is not None:
							simplified.children.append(simplified_child)
					return simplified

			is_visible = node.is_visible
			is_scrollable = node.is_actually_scrollable
			has_shadow_content = bool(node.children_and_shadow_roots)
<<<<<<< HEAD

			# ENHANCED SHADOW DOM DETECTION: Include shadow hosts even if not visible
			is_shadow_host = any(child.node_type == NodeType.DOCUMENT_FRAGMENT_NODE for child in node.children_and_shadow_roots)

			# Include if interactive (regardless of visibility), scrollable, has children, or is shadow host
=======

			# ENHANCED SHADOW DOM DETECTION: Include shadow hosts even if not visible
			is_shadow_host = any(child.node_type == NodeType.DOCUMENT_FRAGMENT_NODE for child in node.children_and_shadow_roots)

			# Override visibility for elements with validation attributes
			if not is_visible and node.attributes:
				has_validation_attrs = any(attr.startswith(('aria-', 'pseudo')) for attr in node.attributes.keys())
				if has_validation_attrs:
					is_visible = True  # Force visibility for validation elements

			# Include if visible, scrollable, has children, or is shadow host
>>>>>>> bcd2a079
			if is_visible or is_scrollable or has_shadow_content or is_shadow_host:
				simplified = SimplifiedNode(original_node=node, children=[], is_shadow_host=is_shadow_host)

				# Process ALL children including shadow roots with enhanced logging
				for child in node.children_and_shadow_roots:
					simplified_child = self._create_simplified_tree(child, depth + 1)
					if simplified_child:
						simplified.children.append(simplified_child)

<<<<<<< HEAD
=======
				# COMPOUND CONTROL PROCESSING: Add virtual components for compound controls
				self._add_compound_components(simplified, node)

>>>>>>> bcd2a079
				# SHADOW DOM SPECIAL CASE: Always include shadow hosts even if not visible
				# Many SPA frameworks (React, Vue) render content in shadow DOM
				if is_shadow_host and simplified.children:
					return simplified

				# Return if meaningful or has meaningful children
				if is_visible or is_scrollable or simplified.children:
					return simplified

		elif node.node_type == NodeType.TEXT_NODE:
			# Include meaningful text nodes
			is_visible = node.snapshot_node and node.is_visible
			if is_visible and node.node_value and node.node_value.strip() and len(node.node_value.strip()) > 1:
				return SimplifiedNode(original_node=node, children=[])

		return None

	def _optimize_tree(self, node: SimplifiedNode | None) -> SimplifiedNode | None:
		"""Step 2: Optimize tree structure."""
		if not node:
			return None

		# Process children
		optimized_children = []
		for child in node.children:
			optimized_child = self._optimize_tree(child)
			if optimized_child:
				optimized_children.append(optimized_child)

		node.children = optimized_children

		# Keep meaningful nodes
		is_visible = node.original_node.snapshot_node and node.original_node.is_visible

		if (
			is_visible  # Keep all visible nodes
			or node.original_node.is_actually_scrollable
			or node.original_node.node_type == NodeType.TEXT_NODE
			or node.children
		):
			return node

		return None

	def _collect_interactive_elements(self, node: SimplifiedNode, elements: list[SimplifiedNode]) -> None:
		"""Recursively collect interactive elements that are also visible."""
		is_interactive = self._is_interactive_cached(node.original_node)
		is_visible = node.original_node.snapshot_node and node.original_node.is_visible

		# Only collect elements that are both interactive AND visible
		if is_interactive and is_visible:
			elements.append(node)

		for child in node.children:
			self._collect_interactive_elements(child, elements)

	def _assign_interactive_indices_and_mark_new_nodes(self, node: SimplifiedNode | None) -> None:
		"""Assign interactive indices to clickable elements that are also visible."""
		if not node:
			return

		# Skip assigning index to excluded nodes, or ignored by paint order
		if not node.excluded_by_parent and not node.ignored_by_paint_order:
			# Regular interactive element assignment (including enhanced compound controls)
			is_interactive_assign = self._is_interactive_cached(node.original_node)
			is_visible = node.original_node.snapshot_node and node.original_node.is_visible

			# Only add to selector map if element is both interactive AND visible
			if is_interactive_assign and is_visible:
				node.interactive_index = self._interactive_counter
				node.original_node.element_index = self._interactive_counter
				self._selector_map[self._interactive_counter] = node.original_node
				self._interactive_counter += 1

				# Mark compound components as new for visibility
				if node.is_compound_component:
					node.is_new = True
				elif self._previous_cached_selector_map:
					# Check if node is new for regular elements
					previous_backend_node_ids = {node.backend_node_id for node in self._previous_cached_selector_map.values()}
					if node.original_node.backend_node_id not in previous_backend_node_ids:
						node.is_new = True

		# Process children
		for child in node.children:
			self._assign_interactive_indices_and_mark_new_nodes(child)

	def _apply_bounding_box_filtering(self, node: SimplifiedNode | None) -> SimplifiedNode | None:
		"""Filter children contained within propagating parent bounds."""
		if not node:
			return None

		# Start with no active bounds
		self._filter_tree_recursive(node, active_bounds=None, depth=0)

		# Log statistics
		excluded_count = self._count_excluded_nodes(node)
		if excluded_count > 0:
			import logging

			logging.debug(f'BBox filtering excluded {excluded_count} nodes')

		return node

	def _filter_tree_recursive(self, node: SimplifiedNode, active_bounds: PropagatingBounds | None = None, depth: int = 0):
		"""
		Recursively filter tree with bounding box propagation.
		Bounds propagate to ALL descendants until overridden.
		"""

		# Check if this node should be excluded by active bounds
		if active_bounds and self._should_exclude_child(node, active_bounds):
			node.excluded_by_parent = True
			# Important: Still check if this node starts NEW propagation

		# Check if this node starts new propagation (even if excluded!)
		new_bounds = None
		tag = node.original_node.tag_name.lower()
		role = node.original_node.attributes.get('role') if node.original_node.attributes else None
		attributes = {
			'tag': tag,
			'role': role,
		}
		# Check if this element matches any propagating element pattern
		if self._is_propagating_element(attributes):
			# This node propagates bounds to ALL its descendants
			if node.original_node.snapshot_node and node.original_node.snapshot_node.bounds:
				new_bounds = PropagatingBounds(
					tag=tag,
					bounds=node.original_node.snapshot_node.bounds,
					node_id=node.original_node.node_id,
					depth=depth,
				)

		# Propagate to ALL children
		# Use new_bounds if this node starts propagation, otherwise continue with active_bounds
		propagate_bounds = new_bounds if new_bounds else active_bounds

		for child in node.children:
			self._filter_tree_recursive(child, propagate_bounds, depth + 1)

	def _should_exclude_child(self, node: SimplifiedNode, active_bounds: PropagatingBounds) -> bool:
		"""
		Determine if child should be excluded based on propagating bounds.
		"""

		# Never exclude text nodes - we always want to preserve text content
		if node.original_node.node_type == NodeType.TEXT_NODE:
			return False

		# Get child bounds
		if not node.original_node.snapshot_node or not node.original_node.snapshot_node.bounds:
			return False  # No bounds = can't determine containment

		child_bounds = node.original_node.snapshot_node.bounds

		# Check containment with configured threshold
		if not self._is_contained(child_bounds, active_bounds.bounds, self.containment_threshold):
			return False  # Not sufficiently contained

		# EXCEPTION RULES - Keep these even if contained:

		child_tag = node.original_node.tag_name.lower()
		child_role = node.original_node.attributes.get('role') if node.original_node.attributes else None
		child_attributes = {
			'tag': child_tag,
			'role': child_role,
		}

		# 1. Never exclude form elements (they need individual interaction)
		if child_tag in ['input', 'select', 'textarea', 'label']:
			return False

		# 2. Keep if child is also a propagating element
		# (might have stopPropagation, e.g., button in button)
		if self._is_propagating_element(child_attributes):
			return False

		# 3. Keep if has explicit onclick handler
		if node.original_node.attributes and 'onclick' in node.original_node.attributes:
			return False

		# 4. Keep if has aria-label suggesting it's independently interactive
		if node.original_node.attributes:
			aria_label = node.original_node.attributes.get('aria-label')
			if aria_label and aria_label.strip():
				# Has meaningful aria-label, likely interactive
				return False

		# 5. Keep if has role suggesting interactivity
		if node.original_node.attributes:
			role = node.original_node.attributes.get('role')
			if role in ['button', 'link', 'checkbox', 'radio', 'tab', 'menuitem']:
				return False

		# Default: exclude this child
		return True

	def _is_contained(self, child: DOMRect, parent: DOMRect, threshold: float) -> bool:
		"""
		Check if child is contained within parent bounds.

		Args:
			threshold: Percentage (0.0-1.0) of child that must be within parent
		"""
		# Calculate intersection
		x_overlap = max(0, min(child.x + child.width, parent.x + parent.width) - max(child.x, parent.x))
		y_overlap = max(0, min(child.y + child.height, parent.y + parent.height) - max(child.y, parent.y))

		intersection_area = x_overlap * y_overlap
		child_area = child.width * child.height

		if child_area == 0:
			return False  # Zero-area element

		containment_ratio = intersection_area / child_area
		return containment_ratio >= threshold

	def _count_excluded_nodes(self, node: SimplifiedNode, count: int = 0) -> int:
		"""Count how many nodes were excluded (for debugging)."""
		if hasattr(node, 'excluded_by_parent') and node.excluded_by_parent:
			count += 1
		for child in node.children:
			count = self._count_excluded_nodes(child, count)
		return count

	def _is_propagating_element(self, attributes: dict[str, str | None]) -> bool:
		"""
		Check if an element should propagate bounds based on attributes.
		If the element satisfies one of the patterns, it propagates bounds to all its children.
		"""
		keys_to_check = ['tag', 'role']
		for pattern in self.PROPAGATING_ELEMENTS:
			# Check if the element satisfies the pattern
			check = [pattern.get(key) is None or pattern.get(key) == attributes.get(key) for key in keys_to_check]
			if all(check):
				return True

		return False

	@staticmethod
	def serialize_tree(node: SimplifiedNode | None, include_attributes: list[str], depth: int = 0) -> str:
		"""Serialize the optimized tree to string format."""
		if not node:
			return ''

		# Skip rendering excluded nodes, but process their children
		if hasattr(node, 'excluded_by_parent') and node.excluded_by_parent:
			formatted_text = []
			for child in node.children:
				child_text = DOMTreeSerializer.serialize_tree(child, include_attributes, depth)
				if child_text:
					formatted_text.append(child_text)
			return '\n'.join(formatted_text)

		formatted_text = []
		depth_str = depth * '\t'
		next_depth = depth

		if node.original_node.node_type == NodeType.ELEMENT_NODE:
			# Skip displaying nodes marked as should_display=False
			if not node.should_display:
				for child in node.children:
					child_text = DOMTreeSerializer.serialize_tree(child, include_attributes, depth)
					if child_text:
						formatted_text.append(child_text)
				return '\n'.join(formatted_text)

			# Add element with interactive_index if clickable, scrollable, or iframe
			is_any_scrollable = node.original_node.is_actually_scrollable or node.original_node.is_scrollable
			should_show_scroll = node.original_node.should_show_scroll_info
			if (
				node.interactive_index is not None
				or is_any_scrollable
				or node.original_node.tag_name.upper() == 'IFRAME'
				or node.original_node.tag_name.upper() == 'FRAME'
			):
				next_depth += 1

				# Build attributes string with compound component info
				text_content = ''
				attributes_html_str = DOMTreeSerializer._build_attributes_string(
					node.original_node, include_attributes, text_content
				)

				# Add compound component information to attributes if present
				if node.original_node._compound_children:
					compound_info = []
					for child_info in node.original_node._compound_children:
						parts = []
						if child_info['name']:
							parts.append(f'name={child_info["name"]}')
						if child_info['role']:
							parts.append(f'role={child_info["role"]}')
						if child_info['valuemin'] is not None:
							parts.append(f'min={child_info["valuemin"]}')
						if child_info['valuemax'] is not None:
							parts.append(f'max={child_info["valuemax"]}')
						if child_info['valuenow'] is not None:
							parts.append(f'current={child_info["valuenow"]}')

						# Add select-specific information
						if 'options_count' in child_info and child_info['options_count'] is not None:
							parts.append(f'count={child_info["options_count"]}')
						if 'first_options' in child_info and child_info['first_options']:
							options_str = '|'.join(child_info['first_options'][:4])  # Limit to 4 options
							parts.append(f'options={options_str}')
						if 'format_hint' in child_info and child_info['format_hint']:
							parts.append(f'format={child_info["format_hint"]}')

						if parts:
							compound_info.append(f'({",".join(parts)})')

					if compound_info:
						compound_attr = f'compound_components={",".join(compound_info)}'
						if attributes_html_str:
							attributes_html_str += f' {compound_attr}'
						else:
							attributes_html_str = compound_attr

				# Build the line with shadow host indicator
				shadow_prefix = ''
				if node.is_shadow_host:
					# Check if any shadow children are closed
					has_closed_shadow = any(
						child.original_node.node_type == NodeType.DOCUMENT_FRAGMENT_NODE
						and child.original_node.shadow_root_type
						and child.original_node.shadow_root_type.lower() == 'closed'
						for child in node.children
					)
					shadow_prefix = '|SHADOW(closed)|' if has_closed_shadow else '|SHADOW(open)|'

<<<<<<< HEAD
				# Build the line with shadow host indicator
				shadow_prefix = ''
				if node.is_shadow_host:
					# Check if any shadow children are closed
					has_closed_shadow = any(
						child.original_node.node_type == NodeType.DOCUMENT_FRAGMENT_NODE
						and child.original_node.shadow_root_type
						and child.original_node.shadow_root_type.lower() == 'closed'
						for child in node.children
					)
					shadow_prefix = '|SHADOW(closed)|' if has_closed_shadow else '|SHADOW(open)|'

=======
>>>>>>> bcd2a079
				if should_show_scroll and node.interactive_index is None:
					# Scrollable container but not clickable
					line = f'{depth_str}{shadow_prefix}|SCROLL|<{node.original_node.tag_name}'
				elif node.interactive_index is not None:
					# Clickable (and possibly scrollable)
					new_prefix = '*' if node.is_new else ''
					scroll_prefix = '|SCROLL+' if should_show_scroll else '['
					line = f'{depth_str}{shadow_prefix}{new_prefix}{scroll_prefix}{node.interactive_index}]<{node.original_node.tag_name}'
				elif node.original_node.tag_name.upper() == 'IFRAME':
					# Iframe element (not interactive)
					line = f'{depth_str}{shadow_prefix}|IFRAME|<{node.original_node.tag_name}'
				elif node.original_node.tag_name.upper() == 'FRAME':
					# Frame element (not interactive)
					line = f'{depth_str}{shadow_prefix}|FRAME|<{node.original_node.tag_name}'
				else:
					line = f'{depth_str}{shadow_prefix}<{node.original_node.tag_name}'

				if attributes_html_str:
					line += f' {attributes_html_str}'

				line += ' />'

				# Add scroll information only when we should show it
				if should_show_scroll:
					scroll_info_text = node.original_node.get_scroll_info_text()
					if scroll_info_text:
						line += f' ({scroll_info_text})'

				formatted_text.append(line)

		elif node.original_node.node_type == NodeType.DOCUMENT_FRAGMENT_NODE:
			# Shadow DOM representation - show clearly to LLM
			if node.original_node.shadow_root_type and node.original_node.shadow_root_type.lower() == 'closed':
				formatted_text.append(f'{depth_str}▼ Shadow Content (Closed)')
			else:
				formatted_text.append(f'{depth_str}▼ Shadow Content (Open)')

			next_depth += 1

			# Process shadow DOM children
			for child in node.children:
				child_text = DOMTreeSerializer.serialize_tree(child, include_attributes, next_depth)
				if child_text:
					formatted_text.append(child_text)

			# Close shadow DOM indicator
			if node.children:  # Only show close if we had content
				formatted_text.append(f'{depth_str}▲ Shadow Content End')

		elif node.original_node.node_type == NodeType.TEXT_NODE:
			# Include visible text
			is_visible = node.original_node.snapshot_node and node.original_node.is_visible
			if (
				is_visible
				and node.original_node.node_value
				and node.original_node.node_value.strip()
				and len(node.original_node.node_value.strip()) > 1
			):
				clean_text = node.original_node.node_value.strip()
				formatted_text.append(f'{depth_str}{clean_text}')

		# Process children (for non-shadow elements)
		if node.original_node.node_type != NodeType.DOCUMENT_FRAGMENT_NODE:
			for child in node.children:
				child_text = DOMTreeSerializer.serialize_tree(child, include_attributes, next_depth)
				if child_text:
					formatted_text.append(child_text)

		return '\n'.join(formatted_text)

	@staticmethod
	def _build_attributes_string(node: EnhancedDOMTreeNode, include_attributes: list[str], text: str) -> str:
		"""Build the attributes string for an element."""
		attributes_to_include = {}

		# Include HTML attributes
		if node.attributes:
			attributes_to_include.update(
				{
					key: str(value).strip()
					for key, value in node.attributes.items()
					if key in include_attributes and str(value).strip() != ''
				}
			)

		# Include accessibility properties
		if node.ax_node and node.ax_node.properties:
			for prop in node.ax_node.properties:
				try:
					if prop.name in include_attributes and prop.value is not None:
						# Convert boolean to lowercase string, keep others as-is
						if isinstance(prop.value, bool):
							attributes_to_include[prop.name] = str(prop.value).lower()
						else:
							prop_value_str = str(prop.value).strip()
							if prop_value_str:
								attributes_to_include[prop.name] = prop_value_str
				except (AttributeError, ValueError):
					continue

		if not attributes_to_include:
			return ''

		# Remove duplicate values
		ordered_keys = [key for key in include_attributes if key in attributes_to_include]

		if len(ordered_keys) > 1:
			keys_to_remove = set()
			seen_values = {}

			for key in ordered_keys:
				value = attributes_to_include[key]
				if len(value) > 5:
					if value in seen_values:
						keys_to_remove.add(key)
					else:
						seen_values[value] = key

			for key in keys_to_remove:
				del attributes_to_include[key]

		# Remove attributes that duplicate accessibility data
		role = node.ax_node.role if node.ax_node else None
		if role and node.node_name == role:
			attributes_to_include.pop('role', None)

		attrs_to_remove_if_text_matches = ['aria-label', 'placeholder', 'title']
		for attr in attrs_to_remove_if_text_matches:
			if attributes_to_include.get(attr) and attributes_to_include.get(attr, '').strip().lower() == text.strip().lower():
				del attributes_to_include[attr]

		if attributes_to_include:
			return ' '.join(f'{key}={cap_text_length(value, 100)}' for key, value in attributes_to_include.items())

		return ''<|MERGE_RESOLUTION|>--- conflicted
+++ resolved
@@ -462,13 +462,6 @@
 			is_visible = node.is_visible
 			is_scrollable = node.is_actually_scrollable
 			has_shadow_content = bool(node.children_and_shadow_roots)
-<<<<<<< HEAD
-
-			# ENHANCED SHADOW DOM DETECTION: Include shadow hosts even if not visible
-			is_shadow_host = any(child.node_type == NodeType.DOCUMENT_FRAGMENT_NODE for child in node.children_and_shadow_roots)
-
-			# Include if interactive (regardless of visibility), scrollable, has children, or is shadow host
-=======
 
 			# ENHANCED SHADOW DOM DETECTION: Include shadow hosts even if not visible
 			is_shadow_host = any(child.node_type == NodeType.DOCUMENT_FRAGMENT_NODE for child in node.children_and_shadow_roots)
@@ -480,7 +473,6 @@
 					is_visible = True  # Force visibility for validation elements
 
 			# Include if visible, scrollable, has children, or is shadow host
->>>>>>> bcd2a079
 			if is_visible or is_scrollable or has_shadow_content or is_shadow_host:
 				simplified = SimplifiedNode(original_node=node, children=[], is_shadow_host=is_shadow_host)
 
@@ -490,12 +482,9 @@
 					if simplified_child:
 						simplified.children.append(simplified_child)
 
-<<<<<<< HEAD
-=======
 				# COMPOUND CONTROL PROCESSING: Add virtual components for compound controls
 				self._add_compound_components(simplified, node)
 
->>>>>>> bcd2a079
 				# SHADOW DOM SPECIAL CASE: Always include shadow hosts even if not visible
 				# Many SPA frameworks (React, Vue) render content in shadow DOM
 				if is_shadow_host and simplified.children:
@@ -828,21 +817,6 @@
 					)
 					shadow_prefix = '|SHADOW(closed)|' if has_closed_shadow else '|SHADOW(open)|'
 
-<<<<<<< HEAD
-				# Build the line with shadow host indicator
-				shadow_prefix = ''
-				if node.is_shadow_host:
-					# Check if any shadow children are closed
-					has_closed_shadow = any(
-						child.original_node.node_type == NodeType.DOCUMENT_FRAGMENT_NODE
-						and child.original_node.shadow_root_type
-						and child.original_node.shadow_root_type.lower() == 'closed'
-						for child in node.children
-					)
-					shadow_prefix = '|SHADOW(closed)|' if has_closed_shadow else '|SHADOW(open)|'
-
-=======
->>>>>>> bcd2a079
 				if should_show_scroll and node.interactive_index is None:
 					# Scrollable container but not clickable
 					line = f'{depth_str}{shadow_prefix}|SCROLL|<{node.original_node.tag_name}'
