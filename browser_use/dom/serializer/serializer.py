# @file purpose: Serializes enhanced DOM trees to string format for LLM consumption


from browser_use.dom.serializer.clickable_elements import ClickableElementDetector
from browser_use.dom.serializer.paint_order import PaintOrderRemover
from browser_use.dom.utils import cap_text_length
from browser_use.dom.views import (
	DOMRect,
	DOMSelectorMap,
	EnhancedDOMTreeNode,
	NodeType,
	PropagatingBounds,
	SerializedDOMState,
	SimplifiedNode,
)

DISABLED_ELEMENTS = {'style', 'script', 'head', 'meta', 'link', 'title'}


class DOMTreeSerializer:
	"""Serializes enhanced DOM trees to string format."""

	# Configuration - elements that propagate bounds to their children
	PROPAGATING_ELEMENTS = [
		{'tag': 'a', 'role': None},  # Any <a> tag
		{'tag': 'button', 'role': None},  # Any <button> tag
		{'tag': 'div', 'role': 'button'},  # <div role="button">
		{'tag': 'div', 'role': 'combobox'},  # <div role="combobox"> - dropdowns/selects
		{'tag': 'span', 'role': 'button'},  # <span role="button">
		{'tag': 'span', 'role': 'combobox'},  # <span role="combobox">
		{'tag': 'input', 'role': 'combobox'},  # <input role="combobox"> - autocomplete inputs
		{'tag': 'input', 'role': 'combobox'},  # <input type="text"> - text inputs with suggestions
		# {'tag': 'div', 'role': 'link'},     # <div role="link">
		# {'tag': 'span', 'role': 'link'},    # <span role="link">
	]
	DEFAULT_CONTAINMENT_THRESHOLD = 0.99  # 99% containment by default

	def __init__(
		self,
		root_node: EnhancedDOMTreeNode,
		previous_cached_state: SerializedDOMState | None = None,
		enable_bbox_filtering: bool = True,
		containment_threshold: float | None = None,
		paint_order_filtering: bool = True,
	):
		self.root_node = root_node
		self._interactive_counter = 1
		self._selector_map: DOMSelectorMap = {}
		self._previous_cached_selector_map = previous_cached_state.selector_map if previous_cached_state else None
		# Add timing tracking
		self.timing_info: dict[str, float] = {}
		# Cache for clickable element detection to avoid redundant calls
		self._clickable_cache: dict[int, bool] = {}
		# Bounding box filtering configuration
		self.enable_bbox_filtering = enable_bbox_filtering
		self.containment_threshold = containment_threshold or self.DEFAULT_CONTAINMENT_THRESHOLD
		# Paint order filtering configuration
		self.paint_order_filtering = paint_order_filtering

	def serialize_accessible_elements(self) -> tuple[SerializedDOMState, dict[str, float]]:
		import time

		start_total = time.time()

		# Reset state
		self._interactive_counter = 1
		self._selector_map = {}
		self._semantic_groups = []
		self._clickable_cache = {}  # Clear cache for new serialization

		# Step 1: Create simplified tree (includes clickable element detection)
		start_step1 = time.time()
		simplified_tree = self._create_simplified_tree(self.root_node)
		end_step1 = time.time()
		self.timing_info['create_simplified_tree'] = end_step1 - start_step1

		# Step 2: Remove elements based on paint order
		start_step3 = time.time()
		if self.paint_order_filtering and simplified_tree:
			PaintOrderRemover(simplified_tree).calculate_paint_order()
		end_step3 = time.time()
		self.timing_info['calculate_paint_order'] = end_step3 - start_step3

		# Step 3: Optimize tree (remove unnecessary parents)
		start_step2 = time.time()
		optimized_tree = self._optimize_tree(simplified_tree)
		end_step2 = time.time()
		self.timing_info['optimize_tree'] = end_step2 - start_step2

		# Step 3: Apply bounding box filtering (NEW)
		if self.enable_bbox_filtering and optimized_tree:
			start_step3 = time.time()
			filtered_tree = self._apply_bounding_box_filtering(optimized_tree)
			end_step3 = time.time()
			self.timing_info['bbox_filtering'] = end_step3 - start_step3
		else:
			filtered_tree = optimized_tree

		# Step 4: Assign interactive indices to clickable elements
		start_step4 = time.time()
		self._assign_interactive_indices_and_mark_new_nodes(filtered_tree)
		end_step4 = time.time()
		self.timing_info['assign_interactive_indices'] = end_step4 - start_step4

		end_total = time.time()
		self.timing_info['serialize_accessible_elements_total'] = end_total - start_total

		return SerializedDOMState(_root=filtered_tree, selector_map=self._selector_map), self.timing_info

	def _is_interactive_cached(self, node: EnhancedDOMTreeNode) -> bool:
		"""Cached version of clickable element detection to avoid redundant calls."""
		if node.node_id not in self._clickable_cache:
			import time

			start_time = time.time()
			result = ClickableElementDetector.is_interactive(node)
			end_time = time.time()

			if 'clickable_detection_time' not in self.timing_info:
				self.timing_info['clickable_detection_time'] = 0
			self.timing_info['clickable_detection_time'] += end_time - start_time

			self._clickable_cache[node.node_id] = result

		return self._clickable_cache[node.node_id]

	def _create_simplified_tree(self, node: EnhancedDOMTreeNode, depth: int = 0) -> SimplifiedNode | None:
		"""Step 1: Create a simplified tree - include all visible elements, shadow DOM, and iframe content."""

		# Prevent infinite recursion by limiting depth to 30 levels
		if depth > 30:
			return None

		if node.node_type == NodeType.DOCUMENT_NODE:
			# Process all children including shadow roots
			for child in node.children_and_shadow_roots:
				simplified_child = self._create_simplified_tree(child, depth + 1)
				if simplified_child:
					return simplified_child
			return None

		elif node.node_type == NodeType.DOCUMENT_FRAGMENT_NODE:
			# Shadow DOM - always include and process children
			simplified = SimplifiedNode(original_node=node, children=[])
			for child in node.children_and_shadow_roots:
				simplified_child = self._create_simplified_tree(child, depth + 1)
				if simplified_child:
					simplified.children.append(simplified_child)
			# Always return shadow DOM nodes (they'll be filtered later if needed)
			return simplified if simplified.children else None

		elif node.node_type == NodeType.ELEMENT_NODE:
			# Skip disabled elements (script, style, head, etc.)
			if node.node_name.lower() in DISABLED_ELEMENTS:
				return None

			# Handle iframe and frame elements like regular elements
			if node.node_name.upper() in ['IFRAME', 'FRAME']:
				simplified = SimplifiedNode(original_node=node, children=[])
				# Include iframe content if available
				if node.content_document:
					for child in node.content_document.children_nodes or []:
						simplified_child = self._create_simplified_tree(child, depth + 1)
						if simplified_child is not None:
							simplified.children.append(simplified_child)
				# Only return if it has children or is visible/scrollable like other elements
				is_visible = node.is_visible
				is_scrollable = node.is_actually_scrollable
				if is_visible or is_scrollable or simplified.children:
					return simplified
				return None

			# For regular elements, include if visible or if they have children to process
			is_visible = node.is_visible
			is_scrollable = node.is_actually_scrollable

			# Always process children first to see if there's meaningful content
			child_nodes = []
			for child in node.children_and_shadow_roots:
				simplified_child = self._create_simplified_tree(child, depth + 1)
				if simplified_child:
					child_nodes.append(simplified_child)

			# Include element if it's visible, scrollable, or has meaningful children
			if is_visible or is_scrollable or child_nodes:
				simplified = SimplifiedNode(original_node=node, children=child_nodes)
				return simplified

		elif node.node_type == NodeType.TEXT_NODE:
			# Include text nodes that have meaningful content
			# Visibility will be checked later in the filtering step
			if node.node_value and node.node_value.strip() and len(node.node_value.strip()) > 1:
				return SimplifiedNode(original_node=node, children=[])

		return None

	def _optimize_tree(self, node: SimplifiedNode | None) -> SimplifiedNode | None:
		"""Step 2: Optimize tree structure and prune branches without interactive elements."""
		if not node:
			return None

		# First, recursively optimize children
		optimized_children = []
		for child in node.children:
			optimized_child = self._optimize_tree(child)
			if optimized_child:
				optimized_children.append(optimized_child)

		node.children = optimized_children

		# Check if this node or any of its descendants contains interactive elements or text
		has_interactive_descendant = self._has_interactive_descendant(node)
		has_text_descendant = self._has_text_descendant(node)

		# Keep the node if:
		# 1. It's interactive itself, OR
		# 2. It has interactive descendants, OR
		# 3. It's a text node (we want to keep text content), OR
		# 4. It has text descendants (preserve branches with text)
		is_interactive = self._is_interactive_cached(node.original_node)
		is_text_node = node.original_node.node_type == NodeType.TEXT_NODE

		if is_interactive or has_interactive_descendant or is_text_node or has_text_descendant:
			return node

		return None

	def _has_interactive_descendant(self, node: SimplifiedNode) -> bool:
		"""Check if this node or any of its descendants is interactive."""
		# Check if this node itself is interactive
		if self._is_interactive_cached(node.original_node):
			return True

		# Recursively check children
		for child in node.children:
			if self._has_interactive_descendant(child):
				return True

		return False

	def _has_text_descendant(self, node: SimplifiedNode) -> bool:
		"""Check if this node or any of its descendants contains meaningful visible text."""
		# Check if this node itself is a text node with meaningful visible content
		if node.original_node.node_type == NodeType.TEXT_NODE:
			is_visible = node.original_node.snapshot_node and node.original_node.is_visible
			if (
				is_visible
				and node.original_node.node_value
				and node.original_node.node_value.strip()
				and len(node.original_node.node_value.strip()) > 1
			):
				return True

		# Recursively check children
		for child in node.children:
			if self._has_text_descendant(child):
				return True

		return False

	def _collect_interactive_elements(self, node: SimplifiedNode, elements: list[SimplifiedNode]) -> None:
		"""Recursively collect interactive elements that are also visible."""
		is_interactive = self._is_interactive_cached(node.original_node)
		is_visible = node.original_node.snapshot_node and node.original_node.is_visible

		# Only collect elements that are both interactive AND visible
		if is_interactive and is_visible:
			elements.append(node)

		for child in node.children:
			self._collect_interactive_elements(child, elements)

	def _assign_interactive_indices_and_mark_new_nodes(self, node: SimplifiedNode | None) -> None:
		"""Assign interactive indices to clickable elements that are also visible."""
		if not node:
			return

		# Skip assigning index to excluded nodes, or ignored by paint order
		if not node.excluded_by_parent and not node.ignored_by_paint_order:
			# Assign index to clickable elements that are also visible
			is_interactive_assign = self._is_interactive_cached(node.original_node)
			is_visible = node.original_node.snapshot_node and node.original_node.is_visible

			# Only add to selector map if element is both interactive AND visible
			if is_interactive_assign and is_visible:
				node.interactive_index = self._interactive_counter
				node.original_node.element_index = self._interactive_counter
				self._selector_map[self._interactive_counter] = node.original_node
				self._interactive_counter += 1

				# Check if node is new
				if self._previous_cached_selector_map:
					previous_backend_node_ids = {node.backend_node_id for node in self._previous_cached_selector_map.values()}
					if node.original_node.backend_node_id not in previous_backend_node_ids:
						node.is_new = True

		# Process children
		for child in node.children:
			self._assign_interactive_indices_and_mark_new_nodes(child)

	def _apply_bounding_box_filtering(self, node: SimplifiedNode | None) -> SimplifiedNode | None:
		"""Filter children contained within propagating parent bounds."""
		if not node:
			return None

		# Start with no active bounds
		self._filter_tree_recursive(node, active_bounds=None, depth=0)

		# Log statistics
		excluded_count = self._count_excluded_nodes(node)
		if excluded_count > 0:
			import logging

			logging.debug(f'BBox filtering excluded {excluded_count} nodes')

		return node

	def _filter_tree_recursive(self, node: SimplifiedNode, active_bounds: PropagatingBounds | None = None, depth: int = 0):
		"""
		Recursively filter tree with bounding box propagation.
		Bounds propagate to ALL descendants until overridden.
		"""

		# Check if this node should be excluded by active bounds
		if active_bounds and self._should_exclude_child(node, active_bounds):
			node.excluded_by_parent = True
			# Important: Still check if this node starts NEW propagation

		# Check if this node starts new propagation (even if excluded!)
		new_bounds = None
		tag = node.original_node.tag_name.lower()
		role = node.original_node.attributes.get('role') if node.original_node.attributes else None
		attributes = {
			'tag': tag,
			'role': role,
		}
		# Check if this element matches any propagating element pattern
		if self._is_propagating_element(attributes):
			# This node propagates bounds to ALL its descendants
			if node.original_node.snapshot_node and node.original_node.snapshot_node.bounds:
				new_bounds = PropagatingBounds(
					tag=tag,
					bounds=node.original_node.snapshot_node.bounds,
					node_id=node.original_node.node_id,
					depth=depth,
				)

		# Propagate to ALL children
		# Use new_bounds if this node starts propagation, otherwise continue with active_bounds
		propagate_bounds = new_bounds if new_bounds else active_bounds

		for child in node.children:
			self._filter_tree_recursive(child, propagate_bounds, depth + 1)

	def _should_exclude_child(self, node: SimplifiedNode, active_bounds: PropagatingBounds) -> bool:
		"""
		Determine if child should be excluded based on propagating bounds.
		"""

		# Never exclude text nodes - we always want to preserve text content
		if node.original_node.node_type == NodeType.TEXT_NODE:
			return False

		# Get child bounds
		if not node.original_node.snapshot_node or not node.original_node.snapshot_node.bounds:
			return False  # No bounds = can't determine containment

		child_bounds = node.original_node.snapshot_node.bounds

		# Check containment with configured threshold
		if not self._is_contained(child_bounds, active_bounds.bounds, self.containment_threshold):
			return False  # Not sufficiently contained

		# EXCEPTION RULES - Keep these even if contained:

		child_tag = node.original_node.tag_name.lower()
		child_role = node.original_node.attributes.get('role') if node.original_node.attributes else None
		child_attributes = {
			'tag': child_tag,
			'role': child_role,
		}

		# 1. Never exclude form elements (they need individual interaction)
		if child_tag in ['input', 'select', 'textarea', 'label']:
			return False

		# 2. Keep if child is also a propagating element
		# (might have stopPropagation, e.g., button in button)
		if self._is_propagating_element(child_attributes):
			return False

		# 3. Keep if has explicit onclick handler
		if node.original_node.attributes and 'onclick' in node.original_node.attributes:
			return False

		# 4. Keep if has aria-label suggesting it's independently interactive
		if node.original_node.attributes:
			aria_label = node.original_node.attributes.get('aria-label')
			if aria_label and aria_label.strip():
				# Has meaningful aria-label, likely interactive
				return False

		# 5. Keep if has role suggesting interactivity
		if node.original_node.attributes:
			role = node.original_node.attributes.get('role')
			if role in ['button', 'link', 'checkbox', 'radio', 'tab', 'menuitem']:
				return False

		# Default: exclude this child
		return True

	def _is_contained(self, child: DOMRect, parent: DOMRect, threshold: float) -> bool:
		"""
		Check if child is contained within parent bounds.

		Args:
			threshold: Percentage (0.0-1.0) of child that must be within parent
		"""
		# Calculate intersection
		x_overlap = max(0, min(child.x + child.width, parent.x + parent.width) - max(child.x, parent.x))
		y_overlap = max(0, min(child.y + child.height, parent.y + parent.height) - max(child.y, parent.y))

		intersection_area = x_overlap * y_overlap
		child_area = child.width * child.height

		if child_area == 0:
			return False  # Zero-area element

		containment_ratio = intersection_area / child_area
		return containment_ratio >= threshold

	def _count_excluded_nodes(self, node: SimplifiedNode, count: int = 0) -> int:
		"""Count how many nodes were excluded (for debugging)."""
		if hasattr(node, 'excluded_by_parent') and node.excluded_by_parent:
			count += 1
		for child in node.children:
			count = self._count_excluded_nodes(child, count)
		return count

	def _is_propagating_element(self, attributes: dict[str, str | None]) -> bool:
		"""
		Check if an element should propagate bounds based on attributes.
		If the element satisfies one of the patterns, it propagates bounds to all its children.
		"""
		keys_to_check = ['tag', 'role']
		for pattern in self.PROPAGATING_ELEMENTS:
			# Check if the element satisfies the pattern
			check = [pattern.get(key) is None or pattern.get(key) == attributes.get(key) for key in keys_to_check]
			if all(check):
				return True

		return False

	@staticmethod
	def serialize_tree(node: SimplifiedNode | None, include_attributes: list[str], depth: int = 0) -> str:
		"""
		Serialize the tree to flat HTML format without indentation.

		Filters out:
		- Disabled elements (script, style, head, etc.)
		- Invisible elements and invisible text
		- Paint-order ignored elements (but NOT paint-order ignored text)
		- Branches that contain neither clickable elements nor text content

		Preserves:
		- All visible text content (including paint-order ignored text)
		- Branches that contain interactive elements
		- Branches that contain text content
		- Shadow DOM and iframe content if they contain interactive elements or text

		Special markers:
		- |#shadow-root(open/closed)|...|#/shadow-root| for shadow DOM boundaries
		- |#iframe-content|...|#/iframe-content| for iframe content boundaries
		- highlight-index{INDEX} attributes for clickable elements
		"""
		if not node:
			return ''

		# Skip elements that should be filtered out
		if DOMTreeSerializer._should_skip_element(node):
			# Process children directly without this element
			child_parts = []
			for child in node.children:
				child_text = DOMTreeSerializer.serialize_tree(child, include_attributes, depth)
				if child_text:
					child_parts.append(child_text)
			return ''.join(child_parts)

		result_parts = []

		if node.original_node.node_type == NodeType.ELEMENT_NODE:
<<<<<<< HEAD
			# Skip displaying nodes marked as should_display=False
			if not node.should_display:
				for child in node.children:
					child_text = DOMTreeSerializer.serialize_tree(child, include_attributes, depth)
					if child_text:
						formatted_text.append(child_text)
				return '\n'.join(formatted_text)

			# Add element with interactive_index if clickable, scrollable, or iframe
			is_any_scrollable = node.original_node.is_actually_scrollable or node.original_node.is_scrollable
			should_show_scroll = node.original_node.should_show_scroll_info
			if (
				node.interactive_index is not None
				or is_any_scrollable
				or node.original_node.tag_name.upper() == 'IFRAME'
				or node.original_node.tag_name.upper() == 'FRAME'
			):
				next_depth += 1

				# Build attributes string
				attributes_html_str = DOMTreeSerializer._build_attributes_string(node.original_node, include_attributes, '')

				# Build the line with enhanced boundary markers
				special_markers = []

				# Check for iframe boundaries
				if node.original_node.tag_name.upper() in ('IFRAME', 'FRAME'):
					special_markers.append('IFRAME')

				# Check for shadow root host
				if node.original_node.shadow_roots:
					special_markers.append('SHADOW_HOST')

				# Check for content document (iframe content)
				if node.original_node.content_document:
					special_markers.append('IFRAME_CONTENT')

				# Build the line based on type and markers
				if should_show_scroll and node.interactive_index is None and not special_markers:
					# Scrollable container but not clickable
					line = f'{depth_str}|SCROLL|<{node.original_node.tag_name}'
				elif node.interactive_index is not None:
					# Clickable (and possibly scrollable) - show with rich attributes
					new_prefix = '*' if node.is_new else ''

					# Build prefix with special markers
					if special_markers:
						marker_str = '+'.join(special_markers)
						if should_show_scroll:
							prefix = f'|{marker_str}+SCROLL+['
						else:
							prefix = f'|{marker_str}+['
					else:
						prefix = '|SCROLL+[' if should_show_scroll else '['

					line = f'{depth_str}{new_prefix}{prefix}{node.interactive_index}]<{node.original_node.tag_name}'
				elif special_markers:
					# Special boundary element (iframe, shadow root, etc.)
					marker_str = '+'.join(special_markers)
					line = f'{depth_str}|{marker_str}|<{node.original_node.tag_name}'
				else:
					line = f'{depth_str}<{node.original_node.tag_name}'
=======
			tag_name = node.original_node.tag_name.lower()
>>>>>>> 40771809

			# Build attributes string (includes highlight-index if clickable)
			attributes_str = DOMTreeSerializer._build_simple_attributes_string(
				node.original_node, include_attributes, node.interactive_index
			)

			# Self-closing tags (void elements in HTML)
			self_closing_tags = {
				'img',
				'input',
				'br',
				'hr',
				'meta',
				'link',
				'area',
				'base',
				'col',
				'embed',
				'source',
				'track',
				'wbr',
			}

			if tag_name in self_closing_tags:
				# Self-closing element
				if attributes_str:
					result_parts.append(f'<{tag_name} {attributes_str}>')
				else:
					result_parts.append(f'<{tag_name}>')
			else:
				# Regular element with opening and closing tags
				if attributes_str:
					result_parts.append(f'<{tag_name} {attributes_str}>')
				else:
					result_parts.append(f'<{tag_name}>')

				# Special handling for iframe elements with content
				if tag_name in ['iframe', 'frame'] and node.children:
					result_parts.append('|#iframe-content|')
					# Process children
					for child in node.children:
						child_text = DOMTreeSerializer.serialize_tree(child, include_attributes, depth + 1)
						if child_text:
							result_parts.append(child_text)
					result_parts.append('|#/iframe-content|')
				else:
					# Process children normally
					for child in node.children:
						child_text = DOMTreeSerializer.serialize_tree(child, include_attributes, depth + 1)
						if child_text:
							result_parts.append(child_text)

				# Closing tag
				result_parts.append(f'</{tag_name}>')

		elif node.original_node.node_type == NodeType.TEXT_NODE:
			# Include text content (visibility already checked in _should_skip_element)
			if (
				node.original_node.node_value
				and node.original_node.node_value.strip()
				and len(node.original_node.node_value.strip()) > 1
			):
				clean_text = node.original_node.node_value.strip()
				result_parts.append(clean_text)

<<<<<<< HEAD
		# Add boundary markers for special contexts
		if node.original_node.shadow_roots:
			formatted_text.append(f'{depth_str}  ┌─ SHADOW DOM START ─┐')

		if node.original_node.content_document:
			formatted_text.append(f'{depth_str}  ┌─ IFRAME CONTENT START ─┐')

		# Process children
		for child in node.children:
			child_text = DOMTreeSerializer.serialize_tree(child, include_attributes, next_depth)
			if child_text:
				formatted_text.append(child_text)

		# Add end boundary markers
		if node.original_node.content_document:
			formatted_text.append(f'{depth_str}  └─ IFRAME CONTENT END ─┘')

		if node.original_node.shadow_roots:
			formatted_text.append(f'{depth_str}  └─ SHADOW DOM END ─┘')

		return '\n'.join(formatted_text)
=======
		elif node.original_node.node_type == NodeType.DOCUMENT_FRAGMENT_NODE:
			# Shadow DOM - add |#shadow-root| marker and process children
			# Determine if shadow DOM is open or closed
			shadow_type = getattr(node.original_node, 'shadow_root_type', 'closed')
			if shadow_type is None:
				shadow_type = 'closed'  # Default to closed if not specified

			result_parts.append(f'|#shadow-root({shadow_type})|')
			for child in node.children:
				child_text = DOMTreeSerializer.serialize_tree(child, include_attributes, depth + 1)
				if child_text:
					result_parts.append(child_text)
			result_parts.append('|#/shadow-root|')

		return ''.join(result_parts)

	@staticmethod
	def _should_skip_element(node: SimplifiedNode) -> bool:
		"""Determine if an element should be skipped in the output."""
		# Skip if excluded by parent bounding box filtering
		if hasattr(node, 'excluded_by_parent') and node.excluded_by_parent:
			return True

		# Skip if ignored by paint order (but NOT for text nodes - we want to keep paint-order ignored text)
		if (
			hasattr(node, 'ignored_by_paint_order')
			and node.ignored_by_paint_order
			and node.original_node.node_type != NodeType.TEXT_NODE
		):
			return True

		# Skip if marked as should not display
		if hasattr(node, 'should_display') and not node.should_display:
			return True

		# For element nodes, check visibility and disabled state
		if node.original_node.node_type == NodeType.ELEMENT_NODE:
			# Skip disabled elements (script, style, head, etc.)
			if node.original_node.node_name.lower() in DISABLED_ELEMENTS:
				return True

			# Skip invisible elements
			is_visible = node.original_node.snapshot_node and node.original_node.is_visible
			if not is_visible:
				return True

		# For text nodes, we don't filter by paint order (keep paint-order ignored text)
		# We only skip text nodes if they're excluded by parent or invisible
		elif node.original_node.node_type == NodeType.TEXT_NODE:
			# Skip invisible text nodes - check is_visible directly
			if not node.original_node.is_visible:
				return True

		return False

	@staticmethod
	def _build_simple_attributes_string(
		node: EnhancedDOMTreeNode, include_attributes: list[str], interactive_index: int | None = None
	) -> str:
		"""Build a simple attributes string for HTML-like output."""
		filtered_attrs = {}

		# Always add backend node ID as 'bid' attribute for all elements
		# filtered_attrs[f'bid{node.backend_node_id}'] = ''

		# Add highlight-index attribute for clickable elements
		if interactive_index is not None:
			filtered_attrs[f'highlight-index{interactive_index}'] = ''

		# Only add regular attributes for clickable elements (when interactive_index is not None)
		if interactive_index is not None and node.attributes:
			for key, value in node.attributes.items():
				if key in include_attributes and str(value).strip():
					filtered_attrs[key] = str(value).strip()

		if not filtered_attrs:
			return ''

		# Format as key="value" pairs (or just key for empty values like highlight-index and bid)
		attr_parts = []
		for key, value in filtered_attrs.items():
			if value:  # Non-empty value
				# Escape quotes in attribute values
				escaped_value = value.replace('"', '&quot;')
				attr_parts.append(f'{key}="{escaped_value}"')
			else:  # Empty value (like highlight-index and bid attributes)
				attr_parts.append(key)

		return ' '.join(attr_parts)
>>>>>>> 40771809

	@staticmethod
	def _build_attributes_string(node: EnhancedDOMTreeNode, include_attributes: list[str], text: str) -> str:
		"""Build the attributes string for an element."""
		attributes_to_include = {}

		# Include HTML attributes
		if node.attributes:
			attributes_to_include.update(
				{
					key: str(value).strip()
					for key, value in node.attributes.items()
					if key in include_attributes and str(value).strip() != ''
				}
			)

		# Include accessibility properties
		if node.ax_node and node.ax_node.properties:
			for prop in node.ax_node.properties:
				try:
					if prop.name in include_attributes and prop.value is not None:
						# Convert boolean to lowercase string, keep others as-is
						if isinstance(prop.value, bool):
							attributes_to_include[prop.name] = str(prop.value).lower()
						else:
							prop_value_str = str(prop.value).strip()
							if prop_value_str:
								attributes_to_include[prop.name] = prop_value_str
				except (AttributeError, ValueError):
					continue

		if not attributes_to_include:
			return ''

		# Remove duplicate values
		ordered_keys = [key for key in include_attributes if key in attributes_to_include]

		if len(ordered_keys) > 1:
			keys_to_remove = set()
			seen_values = {}

			for key in ordered_keys:
				value = attributes_to_include[key]
				if len(value) > 5:
					if value in seen_values:
						keys_to_remove.add(key)
					else:
						seen_values[value] = key

			for key in keys_to_remove:
				del attributes_to_include[key]

		# Remove attributes that duplicate accessibility data
		role = node.ax_node.role if node.ax_node else None
		if role and node.node_name == role:
			attributes_to_include.pop('role', None)

		attrs_to_remove_if_text_matches = ['aria-label', 'placeholder', 'title']
		for attr in attrs_to_remove_if_text_matches:
			if attributes_to_include.get(attr) and attributes_to_include.get(attr, '').strip().lower() == text.strip().lower():
				del attributes_to_include[attr]

		if attributes_to_include:
			return ' '.join(f'{key}={cap_text_length(value, 100)}' for key, value in attributes_to_include.items())

		return ''<|MERGE_RESOLUTION|>--- conflicted
+++ resolved
@@ -489,72 +489,7 @@
 		result_parts = []
 
 		if node.original_node.node_type == NodeType.ELEMENT_NODE:
-<<<<<<< HEAD
-			# Skip displaying nodes marked as should_display=False
-			if not node.should_display:
-				for child in node.children:
-					child_text = DOMTreeSerializer.serialize_tree(child, include_attributes, depth)
-					if child_text:
-						formatted_text.append(child_text)
-				return '\n'.join(formatted_text)
-
-			# Add element with interactive_index if clickable, scrollable, or iframe
-			is_any_scrollable = node.original_node.is_actually_scrollable or node.original_node.is_scrollable
-			should_show_scroll = node.original_node.should_show_scroll_info
-			if (
-				node.interactive_index is not None
-				or is_any_scrollable
-				or node.original_node.tag_name.upper() == 'IFRAME'
-				or node.original_node.tag_name.upper() == 'FRAME'
-			):
-				next_depth += 1
-
-				# Build attributes string
-				attributes_html_str = DOMTreeSerializer._build_attributes_string(node.original_node, include_attributes, '')
-
-				# Build the line with enhanced boundary markers
-				special_markers = []
-
-				# Check for iframe boundaries
-				if node.original_node.tag_name.upper() in ('IFRAME', 'FRAME'):
-					special_markers.append('IFRAME')
-
-				# Check for shadow root host
-				if node.original_node.shadow_roots:
-					special_markers.append('SHADOW_HOST')
-
-				# Check for content document (iframe content)
-				if node.original_node.content_document:
-					special_markers.append('IFRAME_CONTENT')
-
-				# Build the line based on type and markers
-				if should_show_scroll and node.interactive_index is None and not special_markers:
-					# Scrollable container but not clickable
-					line = f'{depth_str}|SCROLL|<{node.original_node.tag_name}'
-				elif node.interactive_index is not None:
-					# Clickable (and possibly scrollable) - show with rich attributes
-					new_prefix = '*' if node.is_new else ''
-
-					# Build prefix with special markers
-					if special_markers:
-						marker_str = '+'.join(special_markers)
-						if should_show_scroll:
-							prefix = f'|{marker_str}+SCROLL+['
-						else:
-							prefix = f'|{marker_str}+['
-					else:
-						prefix = '|SCROLL+[' if should_show_scroll else '['
-
-					line = f'{depth_str}{new_prefix}{prefix}{node.interactive_index}]<{node.original_node.tag_name}'
-				elif special_markers:
-					# Special boundary element (iframe, shadow root, etc.)
-					marker_str = '+'.join(special_markers)
-					line = f'{depth_str}|{marker_str}|<{node.original_node.tag_name}'
-				else:
-					line = f'{depth_str}<{node.original_node.tag_name}'
-=======
 			tag_name = node.original_node.tag_name.lower()
->>>>>>> 40771809
 
 			# Build attributes string (includes highlight-index if clickable)
 			attributes_str = DOMTreeSerializer._build_simple_attributes_string(
@@ -620,29 +555,6 @@
 				clean_text = node.original_node.node_value.strip()
 				result_parts.append(clean_text)
 
-<<<<<<< HEAD
-		# Add boundary markers for special contexts
-		if node.original_node.shadow_roots:
-			formatted_text.append(f'{depth_str}  ┌─ SHADOW DOM START ─┐')
-
-		if node.original_node.content_document:
-			formatted_text.append(f'{depth_str}  ┌─ IFRAME CONTENT START ─┐')
-
-		# Process children
-		for child in node.children:
-			child_text = DOMTreeSerializer.serialize_tree(child, include_attributes, next_depth)
-			if child_text:
-				formatted_text.append(child_text)
-
-		# Add end boundary markers
-		if node.original_node.content_document:
-			formatted_text.append(f'{depth_str}  └─ IFRAME CONTENT END ─┘')
-
-		if node.original_node.shadow_roots:
-			formatted_text.append(f'{depth_str}  └─ SHADOW DOM END ─┘')
-
-		return '\n'.join(formatted_text)
-=======
 		elif node.original_node.node_type == NodeType.DOCUMENT_FRAGMENT_NODE:
 			# Shadow DOM - add |#shadow-root| marker and process children
 			# Determine if shadow DOM is open or closed
@@ -732,7 +644,6 @@
 				attr_parts.append(key)
 
 		return ' '.join(attr_parts)
->>>>>>> 40771809
 
 	@staticmethod
 	def _build_attributes_string(node: EnhancedDOMTreeNode, include_attributes: list[str], text: str) -> str:
