"""
Playwright browser on steroids.
"""

import asyncio
import base64
import json
import logging
import os
import re
import time
import uuid
from dataclasses import dataclass, field
from typing import TYPE_CHECKING, Optional, TypedDict

from playwright.async_api import Browser as PlaywrightBrowser
from playwright.async_api import (
	BrowserContext as PlaywrightBrowserContext,
)
from playwright.async_api import (
	ElementHandle,
	FrameLocator,
	Page,
)

from browser_use.browser.views import BrowserError, BrowserState, TabInfo
from browser_use.dom.service import DomService
from browser_use.dom.views import DOMElementNode, SelectorMap
from browser_use.utils import time_execution_sync

if TYPE_CHECKING:
	from browser_use.browser.browser import Browser

logger = logging.getLogger(__name__)


class BrowserContextWindowSize(TypedDict):
	width: int
	height: int

@dataclass
class BrowserContextConfig:

	"""
	Configuration for the BrowserContext.

	Default values:
		cookies_file: None
			Path to cookies file for persistence

	        disable_security: False
	                Disable browser security features

		minimum_wait_page_load_time: 0.5
			Minimum time to wait before getting page state for LLM input

	        wait_for_network_idle_page_load_time: 1.0
	                Time to wait for network requests to finish before getting page state.
	                Lower values may result in incomplete page loads.

		maximum_wait_page_load_time: 5.0
			Maximum time to wait for page load before proceeding anyway

		wait_between_actions: 1.0
			Time to wait between multiple per step actions

		browser_window_size: {
				'width': 1280,
				'height': 1100,
			}
			Default browser window size

		no_viewport: False
			Disable viewport
		save_recording_path: None
			Path to save video recordings

		trace_path: None
			Path to save trace files. It will auto name the file with the TRACE_PATH/{context_id}.zip

<<<<<<< HEAD
     		locale: None
       			Specify user locale, for example en-GB, de-DE, etc. Locale will affect navigator.language value, Accept-Language request header value as well as number and date formatting rules. If not provided, defaults to the system default locale.
		
		user_agent: 'Mozilla/5.0 (Windows NT 10.0; Win64; x64) AppleWebKit/537.36 (KHTML, like Gecko) Chrome/85.0.4183.102 Safari/537.36'
			custom user agent to use.
=======
	        locale: None
	                Specify user locale, for example en-GB, de-DE, etc. Locale will affect navigator.language value, Accept-Language request header value as well as number and date formatting rules. If not provided, defaults to the system default locale.
>>>>>>> 478f9a39
	"""

	cookies_file: str | None = None
	minimum_wait_page_load_time: float = 0.5
	wait_for_network_idle_page_load_time: float = 1
	maximum_wait_page_load_time: float = 5
	wait_between_actions: float = 1

	disable_security: bool = False

	browser_window_size: BrowserContextWindowSize = field(
		default_factory=lambda: {'width': 1280, 'height': 1100}
	)
	no_viewport: Optional[bool] = None

	save_recording_path: str | None = None
	trace_path: str | None = None
	locale: str | None = None
	user_agent: str = 'Mozilla/5.0 (Windows NT 10.0; Win64; x64) AppleWebKit/537.36  (KHTML, like Gecko) Chrome/85.0.4183.102 Safari/537.36'
		

@dataclass
class BrowserSession:
	context: PlaywrightBrowserContext
	current_page: Page
	cached_state: BrowserState


class BrowserContext:
	def __init__(
		self,
		browser: 'Browser',
		config: BrowserContextConfig = BrowserContextConfig(),
	):
		self.context_id = str(uuid.uuid4())
		logger.debug(f'Initializing new browser context with id: {self.context_id}')

		self.config = config
		self.browser = browser

		# Initialize these as None - they'll be set up when needed
		self.session: BrowserSession | None = None

	async def __aenter__(self):
		"""Async context manager entry"""
		await self._initialize_session()
		return self

	async def __aexit__(self, exc_type, exc_val, exc_tb):
		"""Async context manager exit"""
		await self.close()

	async def close(self):
		"""Close the browser instance"""
		logger.debug('Closing browser context')

		try:
			# check if already closed
			if self.session is None:
				return

			await self.save_cookies()

			if self.config.trace_path:
				try:
					await self.session.context.tracing.stop(
						path=os.path.join(self.config.trace_path, f'{self.context_id}.zip')
					)
				except Exception as e:
					logger.debug(f'Failed to stop tracing: {e}')

			try:
				await self.session.context.close()
			except Exception as e:
				logger.debug(f'Failed to close context: {e}')
		finally:
			self.session = None

	def __del__(self):
		"""Cleanup when object is destroyed"""
		if self.session is not None:
			logger.debug('BrowserContext was not properly closed before destruction')
			try:
				# Use sync Playwright method for force cleanup
				if hasattr(self.session.context, '_impl_obj'):
					asyncio.run(self.session.context._impl_obj.close())
				self.session = None
			except Exception as e:
				logger.warning(f'Failed to force close browser context: {e}')

	async def _initialize_session(self):
		"""Initialize the browser session"""
		logger.debug('Initializing browser context')

		playwright_browser = await self.browser.get_playwright_browser()

		context = await self._create_context(playwright_browser)
		self._add_new_page_listener(context)
		page = await context.new_page()

		# Instead of calling _update_state(), create an empty initial state
		initial_state = BrowserState(
			element_tree=DOMElementNode(
				tag_name='root',
				is_visible=True,
				parent=None,
				xpath='',
				attributes={},
				children=[],
			),
			selector_map={},
			url=page.url,
			title=await page.title(),
			screenshot=None,
			tabs=[],
		)

		self.session = BrowserSession(
			context=context,
			current_page=page,
			cached_state=initial_state,
		)
		return self.session

	def _add_new_page_listener(self, context: PlaywrightBrowserContext):
		async def on_page(page: Page):
			await page.wait_for_load_state()
			logger.debug(f'New page opened: {page.url}')
			if self.session is not None:
				self.session.current_page = page

		context.on('page', on_page)

	async def get_session(self) -> BrowserSession:
		"""Lazy initialization of the browser and related components"""
		if self.session is None:
			return await self._initialize_session()
		return self.session

	async def get_current_page(self) -> Page:
		"""Get the current page"""
		session = await self.get_session()
		return session.current_page

	async def _create_context(self, browser: PlaywrightBrowser):
		"""Creates a new browser context with anti-detection measures and loads cookies if available."""
		if self.browser.config.chrome_instance_path and len(browser.contexts) > 0:
			# Connect to existing Chrome instance instead of creating new one
			context = browser.contexts[0]
		else:
			# Original code for creating new context
			context = await browser.new_context(
				viewport=self.config.browser_window_size,
				no_viewport=False,
				user_agent=self.config.user_agent,
				java_script_enabled=True,
				bypass_csp=self.config.disable_security,
				ignore_https_errors=self.config.disable_security,
				record_video_dir=self.config.save_recording_path,
				locale=self.config.locale,
			)

		if self.config.trace_path:
			await context.tracing.start(screenshots=True, snapshots=True, sources=True)

		# Load cookies if they exist
		if self.config.cookies_file and os.path.exists(self.config.cookies_file):
			with open(self.config.cookies_file, 'r') as f:
				cookies = json.load(f)
				logger.info(f'Loaded {len(cookies)} cookies from {self.config.cookies_file}')
				await context.add_cookies(cookies)

		# Expose anti-detection scripts
		await context.add_init_script(
			"""
			// Webdriver property
			Object.defineProperty(navigator, 'webdriver', {
				get: () => undefined
			});

			// Languages
			Object.defineProperty(navigator, 'languages', {
				get: () => ['en-US', 'en']
			});

			// Plugins
			Object.defineProperty(navigator, 'plugins', {
				get: () => [1, 2, 3, 4, 5]
			});

			// Chrome runtime
			window.chrome = { runtime: {} };

			// Permissions
			const originalQuery = window.navigator.permissions.query;
			window.navigator.permissions.query = (parameters) => (
				parameters.name === 'notifications' ?
					Promise.resolve({ state: Notification.permission }) :
					originalQuery(parameters)
			);
			"""
		)

		return context

	async def _wait_for_stable_network(self):
		page = await self.get_current_page()

		pending_requests = set()
		last_activity = asyncio.get_event_loop().time()

		# Define relevant resource types and content types
		RELEVANT_RESOURCE_TYPES = {
			'document',
			'stylesheet',
			'image',
			'font',
			'script',
			'iframe',
		}

		RELEVANT_CONTENT_TYPES = {
			'text/html',
			'text/css',
			'application/javascript',
			'image/',
			'font/',
			'application/json',
		}

		# Additional patterns to filter out
		IGNORED_URL_PATTERNS = {
			# Analytics and tracking
			'analytics',
			'tracking',
			'telemetry',
			'beacon',
			'metrics',
			# Ad-related
			'doubleclick',
			'adsystem',
			'adserver',
			'advertising',
			# Social media widgets
			'facebook.com/plugins',
			'platform.twitter',
			'linkedin.com/embed',
			# Live chat and support
			'livechat',
			'zendesk',
			'intercom',
			'crisp.chat',
			'hotjar',
			# Push notifications
			'push-notifications',
			'onesignal',
			'pushwoosh',
			# Background sync/heartbeat
			'heartbeat',
			'ping',
			'alive',
			# WebRTC and streaming
			'webrtc',
			'rtmp://',
			'wss://',
			# Common CDNs for dynamic content
			'cloudfront.net',
			'fastly.net',
		}

		async def on_request(request):
			# Filter by resource type
			if request.resource_type not in RELEVANT_RESOURCE_TYPES:
				return

			# Filter out streaming, websocket, and other real-time requests
			if request.resource_type in {
				'websocket',
				'media',
				'eventsource',
				'manifest',
				'other',
			}:
				return

			# Filter out by URL patterns
			url = request.url.lower()
			if any(pattern in url for pattern in IGNORED_URL_PATTERNS):
				return

			# Filter out data URLs and blob URLs
			if url.startswith(('data:', 'blob:')):
				return

			# Filter out requests with certain headers
			headers = request.headers
			if headers.get('purpose') == 'prefetch' or headers.get('sec-fetch-dest') in [
				'video',
				'audio',
			]:
				return

			nonlocal last_activity
			pending_requests.add(request)
			last_activity = asyncio.get_event_loop().time()
			# logger.debug(f'Request started: {request.url} ({request.resource_type})')

		async def on_response(response):
			request = response.request
			if request not in pending_requests:
				return

			# Filter by content type if available
			content_type = response.headers.get('content-type', '').lower()

			# Skip if content type indicates streaming or real-time data
			if any(
				t in content_type
				for t in [
					'streaming',
					'video',
					'audio',
					'webm',
					'mp4',
					'event-stream',
					'websocket',
					'protobuf',
				]
			):
				pending_requests.remove(request)
				return

			# Only process relevant content types
			if not any(ct in content_type for ct in RELEVANT_CONTENT_TYPES):
				pending_requests.remove(request)
				return

			# Skip if response is too large (likely not essential for page load)
			content_length = response.headers.get('content-length')
			if content_length and int(content_length) > 5 * 1024 * 1024:  # 5MB
				pending_requests.remove(request)
				return

			nonlocal last_activity
			pending_requests.remove(request)
			last_activity = asyncio.get_event_loop().time()
			# logger.debug(f'Request resolved: {request.url} ({content_type})')

		# Attach event listeners
		page.on('request', on_request)
		page.on('response', on_response)

		try:
			# Wait for idle time
			start_time = asyncio.get_event_loop().time()
			while True:
				await asyncio.sleep(0.1)
				now = asyncio.get_event_loop().time()
				if (
					len(pending_requests) == 0
					and (now - last_activity) >= self.config.wait_for_network_idle_page_load_time
				):
					break
				if now - start_time > self.config.maximum_wait_page_load_time:
					logger.debug(
						f'Network timeout after {self.config.maximum_wait_page_load_time}s with {len(pending_requests)} '
						f'pending requests: {[r.url for r in pending_requests]}'
					)
					break

		finally:
			# Clean up event listeners
			page.remove_listener('request', on_request)
			page.remove_listener('response', on_response)

		logger.debug(
			f'Network stabilized for {self.config.wait_for_network_idle_page_load_time} seconds'
		)

	async def _wait_for_page_and_frames_load(self, timeout_overwrite: float | None = None):
		"""
		Ensures page is fully loaded before continuing.
		Waits for either network to be idle or minimum WAIT_TIME, whichever is longer.
		"""
		# Start timing
		start_time = time.time()

		# await asyncio.sleep(self.minimum_wait_page_load_time)

		# Wait for page load
		try:
			await self._wait_for_stable_network()
		except Exception:
			logger.warning('Page load failed, continuing...')
			pass

		# Calculate remaining time to meet minimum WAIT_TIME
		elapsed = time.time() - start_time
		remaining = max((timeout_overwrite or self.config.minimum_wait_page_load_time) - elapsed, 0)

		logger.debug(
			f'--Page loaded in {elapsed:.2f} seconds, waiting for additional {remaining:.2f} seconds'
		)

		# Sleep remaining time if needed
		if remaining > 0:
			await asyncio.sleep(remaining)

	async def navigate_to(self, url: str):
		"""Navigate to a URL"""
		page = await self.get_current_page()
		await page.goto(url)
		await page.wait_for_load_state()

	async def refresh_page(self):
		"""Refresh the current page"""
		page = await self.get_current_page()
		await page.reload()
		await page.wait_for_load_state()

	async def go_back(self):
		"""Navigate back in history"""
		page = await self.get_current_page()
		await page.go_back()
		await page.wait_for_load_state()

	async def go_forward(self):
		"""Navigate forward in history"""
		page = await self.get_current_page()
		await page.go_forward()
		await page.wait_for_load_state()

	async def close_current_tab(self):
		"""Close the current tab"""
		session = await self.get_session()
		page = session.current_page
		await page.close()

		# Switch to the first available tab if any exist
		if session.context.pages:
			await self.switch_to_tab(0)

		# otherwise the browser will be closed

	async def get_page_html(self) -> str:
		"""Get the current page HTML content"""
		page = await self.get_current_page()
		return await page.content()

	async def execute_javascript(self, script: str):
		"""Execute JavaScript code on the page"""
		page = await self.get_current_page()
		return await page.evaluate(script)

	@time_execution_sync('--get_state')  # This decorator might need to be updated to handle async
	async def get_state(self, use_vision: bool = False) -> BrowserState:
		"""Get the current state of the browser"""
		await self._wait_for_page_and_frames_load()
		session = await self.get_session()
		session.cached_state = await self._update_state(use_vision=use_vision)

		# Save cookies if a file is specified
		if self.config.cookies_file:
			asyncio.create_task(self.save_cookies())

		return session.cached_state

	async def _update_state(self, use_vision: bool = False, focus_element: int = -1) -> BrowserState:
		"""Update and return state."""
		session = await self.get_session()

		# Check if current page is still valid, if not switch to another available page
		try:
			page = await self.get_current_page()
			# Test if page is still accessible
			await page.evaluate('1')
		except Exception as e:
			logger.debug(f'Current page is no longer accessible: {str(e)}')
			# Get all available pages
			pages = session.context.pages
			if pages:
				session.current_page = pages[-1]
				page = session.current_page
				logger.debug(f'Switched to page: {await page.title()}')
			else:
				raise BrowserError('Browser closed: no valid pages available')

		try:
			await self.remove_highlights()
			dom_service = DomService(page)
			content = await dom_service.get_clickable_elements(focus_element=focus_element)

			screenshot_b64 = None
			if use_vision:
				screenshot_b64 = await self.take_screenshot()

			self.current_state = BrowserState(
				element_tree=content.element_tree,
				selector_map=content.selector_map,
				url=page.url,
				title=await page.title(),
				tabs=await self.get_tabs_info(),
				screenshot=screenshot_b64,
			)

			return self.current_state
		except Exception as e:
			logger.error(f'Failed to update state: {str(e)}')
			# Return last known good state if available
			if hasattr(self, 'current_state'):
				return self.current_state
			raise

	# region - Browser Actions

	async def take_screenshot(self, full_page: bool = False) -> str:
		"""
		Returns a base64 encoded screenshot of the current page.
		"""
		page = await self.get_current_page()

		screenshot = await page.screenshot(
			full_page=full_page,
			animations='disabled',
		)

		screenshot_b64 = base64.b64encode(screenshot).decode('utf-8')

		# await self.remove_highlights()

		return screenshot_b64

	async def remove_highlights(self):
		"""
		Removes all highlight overlays and labels created by the highlightElement function.
		Handles cases where the page might be closed or inaccessible.
		"""
		try:
			page = await self.get_current_page()
			await page.evaluate(
				"""
                try {
                    // Remove the highlight container and all its contents
                    const container = document.getElementById('playwright-highlight-container');
                    if (container) {
                        container.remove();
                    }

                    // Remove highlight attributes from elements
                    const highlightedElements = document.querySelectorAll('[browser-user-highlight-id^="playwright-highlight-"]');
                    highlightedElements.forEach(el => {
                        el.removeAttribute('browser-user-highlight-id');
                    });
                } catch (e) {
                    console.error('Failed to remove highlights:', e);
                }
                """
			)
		except Exception as e:
			logger.debug(f'Failed to remove highlights (this is usually ok): {str(e)}')
			# Don't raise the error since this is not critical functionality
			pass

	# endregion

	# region - User Actions
	def _convert_simple_xpath_to_css_selector(self, xpath: str) -> str:
		"""Converts simple XPath expressions to CSS selectors."""
		if not xpath:
			return ''

		# Remove leading slash if present
		xpath = xpath.lstrip('/')

		# Split into parts
		parts = xpath.split('/')
		css_parts = []

		for part in parts:
			if not part:
				continue

			# Handle index notation [n]
			if '[' in part:
				base_part = part[: part.find('[')]
				index_part = part[part.find('[') :]

				# Handle multiple indices
				indices = [i.strip('[]') for i in index_part.split(']')[:-1]]

				for idx in indices:
					try:
						# Handle numeric indices
						if idx.isdigit():
							index = int(idx) - 1
							base_part += f':nth-of-type({index + 1})'
						# Handle last() function
						elif idx == 'last()':
							base_part += ':last-of-type'
						# Handle position() functions
						elif 'position()' in idx:
							if '>1' in idx:
								base_part += ':nth-of-type(n+2)'
					except ValueError:
						continue

				css_parts.append(base_part)
			else:
				css_parts.append(part)

		base_selector = ' > '.join(css_parts)
		return base_selector

	def _enhanced_css_selector_for_element(self, element: DOMElementNode) -> str:
		"""
		Creates a CSS selector for a DOM element, handling various edge cases and special characters.

		Args:
		        element: The DOM element to create a selector for

		Returns:
		        A valid CSS selector string
		"""
		try:
			# Get base selector from XPath
			css_selector = self._convert_simple_xpath_to_css_selector(element.xpath)

			# Handle class attributes
			if 'class' in element.attributes and element.attributes['class']:
				# Define a regex pattern for valid class names in CSS
				valid_class_name_pattern = re.compile(r'^[a-zA-Z_][a-zA-Z0-9_-]*$')

				# Iterate through the class attribute values
				classes = element.attributes['class'].split()
				for class_name in classes:
					# Skip empty class names
					if not class_name.strip():
						continue

					# Check if the class name is valid
					if valid_class_name_pattern.match(class_name):
						# Append the valid class name to the CSS selector
						css_selector += f'.{class_name}'
					else:
						# Skip invalid class names
						continue

			# Expanded set of safe attributes that are stable and useful for selection
			SAFE_ATTRIBUTES = {
				# Standard HTML attributes
				'id',
				'name',
				'type',
				'value',
				'placeholder',
				# Accessibility attributes
				'aria-label',
				'aria-labelledby',
				'aria-describedby',
				'role',
				# Common form attributes
				'for',
				'autocomplete',
				'required',
				'readonly',
				# Media attributes
				'alt',
				'title',
				'src',
				# Data attributes (if they're stable in your application)
				'data-testid',
				'data-id',
				'data-qa',
				'data-cy',
				# Custom stable attributes (add any application-specific ones)
				'href',
				'target',
			}

			# Handle other attributes
			for attribute, value in element.attributes.items():
				if attribute == 'class':
					continue

				# Skip invalid attribute names
				if not attribute.strip():
					continue

				if attribute not in SAFE_ATTRIBUTES:
					continue

				# Escape special characters in attribute names
				safe_attribute = attribute.replace(':', r'\:')

				# Handle different value cases
				if value == '':
					css_selector += f'[{safe_attribute}]'
				elif any(char in value for char in '"\'<>`\n\r\t'):
					# Use contains for values with special characters
					# Regex-substitute *any* whitespace with a single space, then strip.
					collapsed_value = re.sub(r'\s+', ' ', value).strip()
					# Escape embedded double-quotes.
					safe_value = collapsed_value.replace('"', '\\"')
					css_selector += f'[{safe_attribute}*="{safe_value}"]'
				else:
					css_selector += f'[{safe_attribute}="{value}"]'

			return css_selector

		except Exception:
			# Fallback to a more basic selector if something goes wrong
			tag_name = element.tag_name or '*'
			return f"{tag_name}[highlight_index='{element.highlight_index}']"

	async def get_locate_element(self, element: DOMElementNode) -> ElementHandle | None:
		current_frame = await self.get_current_page()

		# Start with the target element and collect all parents
		parents: list[DOMElementNode] = []
		current = element
		while current.parent is not None:
			parent = current.parent
			parents.append(parent)
			current = parent

		# Reverse the parents list to process from top to bottom
		parents.reverse()

		# Process all iframe parents in sequence
		iframes = [item for item in parents if item.tag_name == 'iframe']
		for parent in iframes:
			css_selector = self._enhanced_css_selector_for_element(parent)
			current_frame = current_frame.frame_locator(css_selector)

		css_selector = self._enhanced_css_selector_for_element(element)

		try:
			if isinstance(current_frame, FrameLocator):
				return await current_frame.locator(css_selector).element_handle()
			else:
				# Try to scroll into view if hidden
				element_handle = await current_frame.query_selector(css_selector)
				if element_handle:
					await element_handle.scroll_into_view_if_needed()
					return element_handle
		except Exception as e:
			logger.error(f'Failed to locate element: {str(e)}')
			return None

	async def _input_text_element_node(self, element_node: DOMElementNode, text: str):
		try:
			# Highlight before typing
			if element_node.highlight_index is not None:
				await self._update_state(focus_element=element_node.highlight_index)

			page = await self.get_current_page()
			element = await self.get_locate_element(element_node)

			if element is None:
				raise Exception(f'Element: {repr(element_node)} not found')

			await element.scroll_into_view_if_needed(timeout=2500)
			await element.fill('')
			await element.type(text)
			await page.wait_for_load_state()

		except Exception as e:
			raise Exception(
				f'Failed to input text into element: {repr(element_node)}. Error: {str(e)}'
			)

	async def _click_element_node(self, element_node: DOMElementNode):
		"""
		Optimized method to click an element using xpath.
		"""
		page = await self.get_current_page()

		try:
			# Highlight before clicking
			if element_node.highlight_index is not None:
				await self._update_state(focus_element=element_node.highlight_index)

			element = await self.get_locate_element(element_node)

			if element is None:
				raise Exception(f'Element: {repr(element_node)} not found')

			# await element.scroll_into_view_if_needed()

			try:
				await element.click(timeout=1500)
				await page.wait_for_load_state()
			except Exception:
				try:
					await page.evaluate('(el) => el.click()', element)
					await page.wait_for_load_state()
				except Exception as e:
					raise Exception(f'Failed to click element: {str(e)}')

		except Exception as e:
			raise Exception(f'Failed to click element: {repr(element_node)}. Error: {str(e)}')

	async def get_tabs_info(self) -> list[TabInfo]:
		"""Get information about all tabs"""
		session = await self.get_session()

		tabs_info = []
		for page_id, page in enumerate(session.context.pages):
			tab_info = TabInfo(page_id=page_id, url=page.url, title=await page.title())
			tabs_info.append(tab_info)

		return tabs_info

	async def switch_to_tab(self, page_id: int) -> None:
		"""Switch to a specific tab by its page_id

		@You can also use negative indices to switch to tabs from the end (Pure pythonic way)
		"""
		session = await self.get_session()
		pages = session.context.pages

		if page_id >= len(pages):
			raise BrowserError(f'No tab found with page_id: {page_id}')

		page = pages[page_id]
		session.current_page = page

		await page.bring_to_front()
		await page.wait_for_load_state()

	async def create_new_tab(self, url: str | None = None) -> None:
		"""Create a new tab and optionally navigate to a URL"""
		session = await self.get_session()
		new_page = await session.context.new_page()
		session.current_page = new_page

		await new_page.wait_for_load_state()

		page = await self.get_current_page()

		if url:
			await page.goto(url)
			await self._wait_for_page_and_frames_load(timeout_overwrite=1)

	# endregion

	# region - Helper methods for easier access to the DOM
	async def get_selector_map(self) -> SelectorMap:
		session = await self.get_session()
		return session.cached_state.selector_map

	async def get_element_by_index(self, index: int) -> ElementHandle | None:
		selector_map = await self.get_selector_map()
		return await self.get_locate_element(selector_map[index])

	async def get_dom_element_by_index(self, index: int) -> DOMElementNode | None:
		selector_map = await self.get_selector_map()
		return selector_map[index]

	async def save_cookies(self):
		"""Save current cookies to file"""
		if self.session and self.session.context and self.config.cookies_file:
			try:
				cookies = await self.session.context.cookies()
				logger.info(f'Saving {len(cookies)} cookies to {self.config.cookies_file}')

				# Check if the path is a directory and create it if necessary
				dirname = os.path.dirname(self.config.cookies_file)
				if dirname:
					os.makedirs(dirname, exist_ok=True)

				with open(self.config.cookies_file, 'w') as f:
					json.dump(cookies, f)
			except Exception as e:
				logger.warning(f'Failed to save cookies: {str(e)}')

	async def is_file_uploader(
		self, element_node: DOMElementNode, max_depth: int = 3, current_depth: int = 0
	) -> bool:
		"""Check if element or its children are file uploaders"""
		if current_depth > max_depth:
			return False

		# Check current element
		is_uploader = False

		if not isinstance(element_node, DOMElementNode):
			return False

		# Check for file input attributes
		if element_node.tag_name == 'input':
			is_uploader = (
				element_node.attributes.get('type') == 'file'
				or element_node.attributes.get('accept') is not None
			)

		if is_uploader:
			return True

		# Recursively check children
		if element_node.children and current_depth < max_depth:
			for child in element_node.children:
				if isinstance(child, DOMElementNode):
					if await self.is_file_uploader(child, max_depth, current_depth + 1):
						return True

		return False<|MERGE_RESOLUTION|>--- conflicted
+++ resolved
@@ -38,9 +38,9 @@
 	width: int
 	height: int
 
+
 @dataclass
 class BrowserContextConfig:
-
 	"""
 	Configuration for the BrowserContext.
 
@@ -78,16 +78,11 @@
 		trace_path: None
 			Path to save trace files. It will auto name the file with the TRACE_PATH/{context_id}.zip
 
-<<<<<<< HEAD
-     		locale: None
-       			Specify user locale, for example en-GB, de-DE, etc. Locale will affect navigator.language value, Accept-Language request header value as well as number and date formatting rules. If not provided, defaults to the system default locale.
-		
+		locale: None
+			Specify user locale, for example en-GB, de-DE, etc. Locale will affect navigator.language value, Accept-Language request header value as well as number and date formatting rules. If not provided, defaults to the system default locale.
+
 		user_agent: 'Mozilla/5.0 (Windows NT 10.0; Win64; x64) AppleWebKit/537.36 (KHTML, like Gecko) Chrome/85.0.4183.102 Safari/537.36'
 			custom user agent to use.
-=======
-	        locale: None
-	                Specify user locale, for example en-GB, de-DE, etc. Locale will affect navigator.language value, Accept-Language request header value as well as number and date formatting rules. If not provided, defaults to the system default locale.
->>>>>>> 478f9a39
 	"""
 
 	cookies_file: str | None = None
@@ -107,7 +102,7 @@
 	trace_path: str | None = None
 	locale: str | None = None
 	user_agent: str = 'Mozilla/5.0 (Windows NT 10.0; Win64; x64) AppleWebKit/537.36  (KHTML, like Gecko) Chrome/85.0.4183.102 Safari/537.36'
-		
+
 
 @dataclass
 class BrowserSession:
@@ -555,7 +550,9 @@
 
 		return session.cached_state
 
-	async def _update_state(self, use_vision: bool = False, focus_element: int = -1) -> BrowserState:
+	async def _update_state(
+		self, use_vision: bool = False, focus_element: int = -1
+	) -> BrowserState:
 		"""Update and return state."""
 		session = await self.get_session()
 
