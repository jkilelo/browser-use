import sys
import tempfile
from collections.abc import Iterable
from enum import Enum
from functools import cache
from pathlib import Path
from typing import Annotated, Any, Literal, Self
from urllib.parse import urlparse

from pydantic import AfterValidator, AliasChoices, BaseModel, ConfigDict, Field, field_validator, model_validator

from browser_use.config import CONFIG
from browser_use.utils import _log_pretty_path, logger

CHROME_DEBUG_PORT = 9242  # use a non-default port to avoid conflicts with other tools / devs using 9222
DOMAIN_OPTIMIZATION_THRESHOLD = 100  # Convert domain lists to sets for O(1) lookup when >= this size
CHROME_DISABLED_COMPONENTS = [
	# Playwright defaults: https://github.com/microsoft/playwright/blob/41008eeddd020e2dee1c540f7c0cdfa337e99637/packages/playwright-core/src/server/chromium/chromiumSwitches.ts#L76
	# AcceptCHFrame,AutoExpandDetailsElement,AvoidUnnecessaryBeforeUnloadCheckSync,CertificateTransparencyComponentUpdater,DeferRendererTasksAfterInput,DestroyProfileOnBrowserClose,DialMediaRouteProvider,ExtensionManifestV2Disabled,GlobalMediaControls,HttpsUpgrades,ImprovedCookieControls,LazyFrameLoading,LensOverlay,MediaRouter,PaintHolding,ThirdPartyStoragePartitioning,Translate
	# See https:#github.com/microsoft/playwright/pull/10380
	'AcceptCHFrame',
	# See https:#github.com/microsoft/playwright/pull/10679
	'AutoExpandDetailsElement',
	# See https:#github.com/microsoft/playwright/issues/14047
	'AvoidUnnecessaryBeforeUnloadCheckSync',
	# See https:#github.com/microsoft/playwright/pull/12992
	'CertificateTransparencyComponentUpdater',
	'DestroyProfileOnBrowserClose',
	# See https:#github.com/microsoft/playwright/pull/13854
	'DialMediaRouteProvider',
	# Chromium is disabling manifest version 2. Allow testing it as long as Chromium can actually run it.
	# Disabled in https:#chromium-review.googlesource.com/c/chromium/src/+/6265903.
	'ExtensionManifestV2Disabled',
	'GlobalMediaControls',
	# See https:#github.com/microsoft/playwright/pull/27605
	'HttpsUpgrades',
	'ImprovedCookieControls',
	'LazyFrameLoading',
	# Hides the Lens feature in the URL address bar. Its not working in unofficial builds.
	'LensOverlay',
	# See https:#github.com/microsoft/playwright/pull/8162
	'MediaRouter',
	# See https:#github.com/microsoft/playwright/issues/28023
	'PaintHolding',
	# See https:#github.com/microsoft/playwright/issues/32230
	'ThirdPartyStoragePartitioning',
	# See https://github.com/microsoft/playwright/issues/16126
	'Translate',
	# 3
	# Added by us:
	'AutomationControlled',
	'BackForwardCache',
	'OptimizationHints',
	'ProcessPerSiteUpToMainFrameThreshold',
	'InterestFeedContentSuggestions',
	'CalculateNativeWinOcclusion',  # chrome normally stops rendering tabs if they are not visible (occluded by a foreground window or other app)
	# 'BackForwardCache',  # agent does actually use back/forward navigation, but we can disable if we ever remove that
	'HeavyAdPrivacyMitigations',
	'PrivacySandboxSettings4',
	'AutofillServerCommunication',
	'CrashReporting',
	'OverscrollHistoryNavigation',
	'InfiniteSessionRestore',
	'ExtensionDisableUnsupportedDeveloper',
	'ExtensionManifestV2Unsupported',
]

CHROME_HEADLESS_ARGS = [
	'--headless=new',
]

CHROME_DOCKER_ARGS = [
	# '--disable-gpu',    # GPU is actually supported in headless docker mode now, but sometimes useful to test without it
	'--no-sandbox',
	'--disable-gpu-sandbox',
	'--disable-setuid-sandbox',
	'--disable-dev-shm-usage',
	'--no-xshm',
	'--no-zygote',
	# '--single-process',  # might be the cause of "Target page, context or browser has been closed" errors during CDP page.captureScreenshot https://stackoverflow.com/questions/51629151/puppeteer-protocol-error-page-navigate-target-closed
	'--disable-site-isolation-trials',  # lowers RAM use by 10-16% in docker, but could lead to easier bot blocking if pages can detect it?
]


CHROME_DISABLE_SECURITY_ARGS = [
	'--disable-site-isolation-trials',
	'--disable-web-security',
	'--disable-features=IsolateOrigins,site-per-process',
	'--allow-running-insecure-content',
	'--ignore-certificate-errors',
	'--ignore-ssl-errors',
	'--ignore-certificate-errors-spki-list',
]

CHROME_DETERMINISTIC_RENDERING_ARGS = [
	'--deterministic-mode',
	'--js-flags=--random-seed=1157259159',
	'--force-device-scale-factor=2',
	'--enable-webgl',
	# '--disable-skia-runtime-opts',
	# '--disable-2d-canvas-clip-aa',
	'--font-render-hinting=none',
	'--force-color-profile=srgb',
]

CHROME_DEFAULT_ARGS = [
	# # provided by playwright by default: https://github.com/microsoft/playwright/blob/41008eeddd020e2dee1c540f7c0cdfa337e99637/packages/playwright-core/src/server/chromium/chromiumSwitches.ts#L76
	'--disable-field-trial-config',  # https://source.chromium.org/chromium/chromium/src/+/main:testing/variations/README.md
	'--disable-background-networking',
	'--disable-background-timer-throttling',  # agents might be working on background pages if the human switches to another tab
	'--disable-backgrounding-occluded-windows',  # same deal, agents are often working on backgrounded browser windows
	'--disable-back-forward-cache',  # Avoids surprises like main request not being intercepted during page.goBack().
	'--disable-breakpad',
	'--disable-client-side-phishing-detection',
	'--disable-component-extensions-with-background-pages',
	'--disable-component-update',  # Avoids unneeded network activity after startup.
	'--no-default-browser-check',
	# '--disable-default-apps',
	'--disable-dev-shm-usage',  # crucial for docker support, harmless in non-docker environments
	# '--disable-extensions',
	# '--disable-features=' + disabledFeatures(assistantMode).join(','),
	# '--allow-pre-commit-input',  # duplicate removed
	'--disable-hang-monitor',
	'--disable-ipc-flooding-protection',  # important to be able to make lots of CDP calls in a tight loop
	'--disable-popup-blocking',
	'--disable-prompt-on-repost',
	'--disable-renderer-backgrounding',
	# '--force-color-profile=srgb',  # moved to CHROME_DETERMINISTIC_RENDERING_ARGS
	'--metrics-recording-only',
	'--no-first-run',
	# // See https://chromium-review.googlesource.com/c/chromium/src/+/2436773
	'--no-service-autorun',
	'--export-tagged-pdf',
	# // https://chromium-review.googlesource.com/c/chromium/src/+/4853540
	'--disable-search-engine-choice-screen',
	# // https://issues.chromium.org/41491762
	'--unsafely-disable-devtools-self-xss-warnings',
	# added by us:
	'--enable-features=NetworkService,NetworkServiceInProcess',
	'--enable-network-information-downlink-max',
	'--test-type=gpu',
	'--disable-sync',
	'--allow-legacy-extension-manifests',
	'--allow-pre-commit-input',
	'--disable-blink-features=AutomationControlled',
	'--install-autogenerated-theme=0,0,0',
	# '--hide-scrollbars',                     # leave them visible! the agent uses them to know when it needs to scroll to see more options
	'--log-level=2',
	# '--enable-logging=stderr',
	'--disable-focus-on-load',
	'--disable-window-activation',
	'--generate-pdf-document-outline',
	'--no-pings',
	'--ash-no-nudges',
	'--disable-infobars',
	'--simulate-outdated-no-au="Tue, 31 Dec 2099 23:59:59 GMT"',
	'--hide-crash-restore-bubble',
	'--suppress-message-center-popups',
	'--disable-domain-reliability',
	'--disable-datasaver-prompt',
	'--disable-speech-synthesis-api',
	'--disable-speech-api',
	'--disable-print-preview',
	'--safebrowsing-disable-auto-update',
	'--disable-external-intent-requests',
	'--disable-desktop-notifications',
	'--noerrdialogs',
	'--silent-debugger-extension-api',
	# Extension welcome tab suppression for automation
	'--disable-extensions-http-throttling',
	'--extensions-on-chrome-urls',
	'--disable-default-apps',
	f'--disable-features={",".join(CHROME_DISABLED_COMPONENTS)}',
]


class ViewportSize(BaseModel):
	width: int = Field(ge=0)
	height: int = Field(ge=0)

	def __getitem__(self, key: str) -> int:
		return dict(self)[key]

	def __setitem__(self, key: str, value: int) -> None:
		setattr(self, key, value)


@cache
def get_display_size() -> ViewportSize | None:
	# macOS
	try:
		from AppKit import NSScreen  # type: ignore[import]

		screen = NSScreen.mainScreen().frame()
		size = ViewportSize(width=int(screen.size.width), height=int(screen.size.height))
		logger.debug(f'Display size: {size}')
		return size
	except Exception:
		pass

	# Windows & Linux
	try:
		from screeninfo import get_monitors

		monitors = get_monitors()
		monitor = monitors[0]
		size = ViewportSize(width=int(monitor.width), height=int(monitor.height))
		logger.debug(f'Display size: {size}')
		return size
	except Exception:
		pass

	logger.debug('No display size found')
	return None


def get_window_adjustments() -> tuple[int, int]:
	"""Returns recommended x, y offsets for window positioning"""

	if sys.platform == 'darwin':  # macOS
		return -4, 24  # macOS has a small title bar, no border
	elif sys.platform == 'win32':  # Windows
		return -8, 0  # Windows has a border on the left
	else:  # Linux
		return 0, 0


def validate_url(url: str, schemes: Iterable[str] = ()) -> str:
	"""Validate URL format and optionally check for specific schemes."""
	parsed_url = urlparse(url)
	if not parsed_url.netloc:
		raise ValueError(f'Invalid URL format: {url}')
	if schemes and parsed_url.scheme and parsed_url.scheme.lower() not in schemes:
		raise ValueError(f'URL has invalid scheme: {url} (expected one of {schemes})')
	return url


def validate_float_range(value: float, min_val: float, max_val: float) -> float:
	"""Validate that float is within specified range."""
	if not min_val <= value <= max_val:
		raise ValueError(f'Value {value} outside of range {min_val}-{max_val}')
	return value


def validate_cli_arg(arg: str) -> str:
	"""Validate that arg is a valid CLI argument."""
	if not arg.startswith('--'):
		raise ValueError(f'Invalid CLI argument: {arg} (should start with --, e.g. --some-key="some value here")')
	return arg


# ===== Enum definitions =====


class RecordHarContent(str, Enum):
	OMIT = 'omit'
	EMBED = 'embed'
	ATTACH = 'attach'


class RecordHarMode(str, Enum):
	FULL = 'full'
	MINIMAL = 'minimal'


class BrowserChannel(str, Enum):
	CHROMIUM = 'chromium'
	CHROME = 'chrome'
	CHROME_BETA = 'chrome-beta'
	CHROME_DEV = 'chrome-dev'
	CHROME_CANARY = 'chrome-canary'
	MSEDGE = 'msedge'
	MSEDGE_BETA = 'msedge-beta'
	MSEDGE_DEV = 'msedge-dev'
	MSEDGE_CANARY = 'msedge-canary'


# Using constants from central location in browser_use.config
BROWSERUSE_DEFAULT_CHANNEL = BrowserChannel.CHROMIUM


# ===== Type definitions with validators =====

UrlStr = Annotated[str, AfterValidator(validate_url)]
NonNegativeFloat = Annotated[float, AfterValidator(lambda x: validate_float_range(x, 0, float('inf')))]
CliArgStr = Annotated[str, AfterValidator(validate_cli_arg)]


# ===== Base Models =====


class BrowserContextArgs(BaseModel):
	"""
	Base model for common browser context parameters used by
	both BrowserType.new_context() and BrowserType.launch_persistent_context().

	https://playwright.dev/python/docs/api/class-browser#browser-new-context
	"""

	model_config = ConfigDict(extra='ignore', validate_assignment=False, revalidate_instances='always', populate_by_name=True)

	# Browser context parameters
	accept_downloads: bool = True

	# Security options
	# proxy: ProxySettings | None = None
	permissions: list[str] = Field(
		default_factory=lambda: ['clipboardReadWrite', 'notifications'],
		description='Browser permissions to grant (CDP Browser.grantPermissions).',
		# clipboardReadWrite is for google sheets and pyperclip automations
		# notifications are to avoid browser fingerprinting
	)
	# client_certificates: list[ClientCertificate] = Field(default_factory=list)
	# http_credentials: HttpCredentials | None = None

	# Viewport options
	user_agent: str | None = None
	screen: ViewportSize | None = None
	viewport: ViewportSize | None = Field(default=None)
	no_viewport: bool | None = None
	device_scale_factor: NonNegativeFloat | None = None
	# geolocation: Geolocation | None = None

	# Recording Options
	record_har_content: RecordHarContent = RecordHarContent.EMBED
	record_har_mode: RecordHarMode = RecordHarMode.FULL
	record_har_path: str | Path | None = Field(default=None, validation_alias=AliasChoices('save_har_path', 'record_har_path'))
	record_video_dir: str | Path | None = Field(
		default=None, validation_alias=AliasChoices('save_recording_path', 'record_video_dir')
	)


class BrowserConnectArgs(BaseModel):
	"""
	Base model for common browser connect parameters used by
	both connect_over_cdp() and connect_over_ws().

	https://playwright.dev/python/docs/api/class-browsertype#browser-type-connect
	https://playwright.dev/python/docs/api/class-browsertype#browser-type-connect-over-cdp
	"""

	model_config = ConfigDict(extra='ignore', validate_assignment=True, revalidate_instances='always', populate_by_name=True)

	headers: dict[str, str] | None = Field(default=None, description='Additional HTTP headers to be sent with connect request')


class BrowserLaunchArgs(BaseModel):
	"""
	Base model for common browser launch parameters used by
	both launch() and launch_persistent_context().

	https://playwright.dev/python/docs/api/class-browsertype#browser-type-launch
	"""

	model_config = ConfigDict(
		extra='ignore',
		validate_assignment=True,
		revalidate_instances='always',
		from_attributes=True,
		validate_by_name=True,
		validate_by_alias=True,
		populate_by_name=True,
	)

	env: dict[str, str | float | bool] | None = Field(
		default=None,
		description='Extra environment variables to set when launching the browser. If None, inherits from the current process.',
	)
	executable_path: str | Path | None = Field(
		default=None,
		validation_alias=AliasChoices('browser_binary_path', 'chrome_binary_path'),
		description='Path to the chromium-based browser executable to use.',
	)
	headless: bool | None = Field(default=None, description='Whether to run the browser in headless or windowed mode.')
	args: list[CliArgStr] = Field(
		default_factory=list, description='List of *extra* CLI args to pass to the browser when launching.'
	)
	ignore_default_args: list[CliArgStr] | Literal[True] = Field(
		default_factory=lambda: [
			'--enable-automation',  # we mask the automation fingerprint via JS and other flags
			'--disable-extensions',  # allow browser extensions
			'--hide-scrollbars',  # always show scrollbars in screenshots so agent knows there is more content below it can scroll down to
			'--disable-features=AcceptCHFrame,AutoExpandDetailsElement,AvoidUnnecessaryBeforeUnloadCheckSync,CertificateTransparencyComponentUpdater,DeferRendererTasksAfterInput,DestroyProfileOnBrowserClose,DialMediaRouteProvider,ExtensionManifestV2Disabled,GlobalMediaControls,HttpsUpgrades,ImprovedCookieControls,LazyFrameLoading,LensOverlay,MediaRouter,PaintHolding,ThirdPartyStoragePartitioning,Translate',
		],
		description='List of default CLI args to stop playwright from applying (see https://github.com/microsoft/playwright/blob/41008eeddd020e2dee1c540f7c0cdfa337e99637/packages/playwright-core/src/server/chromium/chromiumSwitches.ts)',
	)
	channel: BrowserChannel | None = None  # https://playwright.dev/docs/browsers#chromium-headless-shell
	chromium_sandbox: bool = Field(
		default=not CONFIG.IN_DOCKER, description='Whether to enable Chromium sandboxing (recommended unless inside Docker).'
	)
	devtools: bool = Field(
		default=False, description='Whether to open DevTools panel automatically for every page, only works when headless=False.'
	)

	# proxy: ProxySettings | None = Field(default=None, description='Proxy settings to use to connect to the browser.')
	downloads_path: str | Path | None = Field(
		default=None,
		description='Directory to save downloads to.',
		validation_alias=AliasChoices('downloads_dir', 'save_downloads_path'),
	)
	traces_dir: str | Path | None = Field(
		default=None,
		description='Directory for saving playwright trace.zip files (playwright actions, screenshots, DOM snapshots, HAR traces).',
		validation_alias=AliasChoices('trace_path', 'traces_dir'),
	)

	# firefox_user_prefs: dict[str, str | float | bool] = Field(default_factory=dict)

	@model_validator(mode='after')
	def validate_devtools_headless(self) -> Self:
		"""Cannot open devtools when headless is True"""
		assert not (self.headless and self.devtools), 'headless=True and devtools=True cannot both be set at the same time'
		return self

	@model_validator(mode='after')
	def set_default_downloads_path(self) -> Self:
		"""Set a unique default downloads path if none is provided."""
		if self.downloads_path is None:
			import uuid

			# Create unique directory in /tmp for downloads
			unique_id = str(uuid.uuid4())[:8]  # 8 characters
			downloads_path = Path(f'/tmp/browser-use-downloads-{unique_id}')

			# Ensure path doesn't already exist (extremely unlikely but possible)
			while downloads_path.exists():
				unique_id = str(uuid.uuid4())[:8]
				downloads_path = Path(f'/tmp/browser-use-downloads-{unique_id}')

			self.downloads_path = downloads_path
			self.downloads_path.mkdir(parents=True, exist_ok=True)
		return self

	@staticmethod
	def args_as_dict(args: list[str]) -> dict[str, str]:
		"""Return the extra launch CLI args as a dictionary."""
		args_dict = {}
		for arg in args:
			key, value, *_ = [*arg.split('=', 1), '', '', '']
			args_dict[key.strip().lstrip('-')] = value.strip()
		return args_dict

	@staticmethod
	def args_as_list(args: dict[str, str]) -> list[str]:
		"""Return the extra launch CLI args as a list of strings."""
		return [f'--{key.lstrip("-")}={value}' if value else f'--{key.lstrip("-")}' for key, value in args.items()]


# ===== API-specific Models =====


class BrowserNewContextArgs(BrowserContextArgs):
	"""
	Pydantic model for new_context() arguments.
	Extends BaseContextParams with storage_state parameter.

	https://playwright.dev/python/docs/api/class-browser#browser-new-context
	"""

	model_config = ConfigDict(extra='ignore', validate_assignment=False, revalidate_instances='always', populate_by_name=True)

	# storage_state is not supported in launch_persistent_context()
	storage_state: str | Path | dict[str, Any] | None = None
	# TODO: use StorageState type instead of dict[str, Any]

	# to apply this to existing contexts (incl cookies, localStorage, IndexedDB), see:
	# - https://github.com/microsoft/playwright/pull/34591/files
	# - playwright-core/src/server/storageScript.ts restore() function
	# - https://github.com/Skn0tt/playwright/blob/c446bc44bac4fbfdf52439ba434f92192459be4e/packages/playwright-core/src/server/storageScript.ts#L84C1-L123C2

	# @field_validator('storage_state', mode='after')
	# def load_storage_state_from_file(self) -> Self:
	# 	"""Load storage_state from file if it's a path."""
	# 	if isinstance(self.storage_state, (str, Path)):
	# 		storage_state_file = Path(self.storage_state)
	# 		try:
	# 			parsed_storage_state = json.loads(storage_state_file.read_text())
	# 			validated_storage_state = StorageState(**parsed_storage_state)
	# 			self.storage_state = validated_storage_state
	# 		except Exception as e:
	# 			raise ValueError(f'Failed to load storage state file {self.storage_state}: {e}') from e
	# 	return self
	pass


class BrowserLaunchPersistentContextArgs(BrowserLaunchArgs, BrowserContextArgs):
	"""
	Pydantic model for launch_persistent_context() arguments.
	Combines browser launch parameters and context parameters,
	plus adds the user_data_dir parameter.

	https://playwright.dev/python/docs/api/class-browsertype#browser-type-launch-persistent-context
	"""

	model_config = ConfigDict(extra='ignore', validate_assignment=False, revalidate_instances='always')

	# Required parameter specific to launch_persistent_context, but can be None to use incognito temp dir
	user_data_dir: str | Path | None = None

	@field_validator('user_data_dir', mode='after')
	@classmethod
	def validate_user_data_dir(cls, v: str | Path | None) -> str | Path:
		"""Validate user data dir is set to a non-default path."""
		if v is None:
			return tempfile.mkdtemp(prefix='browser-use-user-data-dir-')
		return Path(v).expanduser().resolve()


class ProxySettings(BaseModel):
	"""Typed proxy settings for Chromium traffic.

	- server: Full proxy URL, e.g. "http://host:8080" or "socks5://host:1080"
	- bypass: Comma-separated hosts to bypass (e.g. "localhost,127.0.0.1,*.internal")
	- username/password: Optional credentials for authenticated proxies
	"""

	server: str | None = Field(default=None, description='Proxy URL, e.g. http://host:8080 or socks5://host:1080')
	bypass: str | None = Field(default=None, description='Comma-separated hosts to bypass, e.g. localhost,127.0.0.1,*.internal')
	username: str | None = Field(default=None, description='Proxy auth username')
	password: str | None = Field(default=None, description='Proxy auth password')

	def __getitem__(self, key: str) -> str | None:
		return getattr(self, key)


class BrowserProfile(BrowserConnectArgs, BrowserLaunchPersistentContextArgs, BrowserLaunchArgs, BrowserNewContextArgs):
	"""
	A BrowserProfile is a static template collection of kwargs that can be passed to:
		- BrowserType.launch(**BrowserLaunchArgs)
		- BrowserType.connect(**BrowserConnectArgs)
		- BrowserType.connect_over_cdp(**BrowserConnectArgs)
		- BrowserType.launch_persistent_context(**BrowserLaunchPersistentContextArgs)
		- BrowserContext.new_context(**BrowserNewContextArgs)
		- BrowserSession(**BrowserProfile)
	"""

	model_config = ConfigDict(
		extra='ignore',
		validate_assignment=True,
		revalidate_instances='always',
		from_attributes=True,
		validate_by_name=True,
		validate_by_alias=True,
	)

	# ... extends options defined in:
	# BrowserLaunchPersistentContextArgs, BrowserLaunchArgs, BrowserNewContextArgs, BrowserConnectArgs

	# Session/connection configuration
	cdp_url: str | None = Field(default=None, description='CDP URL for connecting to existing browser instance')
	is_local: bool = Field(default=False, description='Whether this is a local browser instance')
	use_cloud: bool = Field(
		default=False,
		description='Use browser-use cloud browser service instead of local browser',
	)

	@property
	def cloud_browser(self) -> bool:
		"""Alias for use_cloud field for compatibility."""
		return self.use_cloud

	# custom options we provide that aren't native playwright kwargs
	disable_security: bool = Field(default=False, description='Disable browser security features.')
	deterministic_rendering: bool = Field(default=False, description='Enable deterministic rendering flags.')
	allowed_domains: list[str] | set[str] | None = Field(
		default=None,
		description='List of allowed domains for navigation e.g. ["*.google.com", "https://example.com", "chrome-extension://*"]. Lists with 100+ items are auto-optimized to sets (no pattern matching).',
	)
	prohibited_domains: list[str] | set[str] | None = Field(
		default=None,
		description='List of prohibited domains for navigation e.g. ["*.google.com", "https://example.com", "chrome-extension://*"]. Allowed domains take precedence over prohibited domains. Lists with 100+ items are auto-optimized to sets (no pattern matching).',
	)
	block_ip_addresses: bool = Field(
		default=False,
		description='Block navigation to URLs containing IP addresses (both IPv4 and IPv6). When True, blocks all IP-based URLs including localhost and private networks.',
	)
	keep_alive: bool | None = Field(default=None, description='Keep browser alive after agent run.')

	# --- Proxy settings ---
	# New consolidated proxy config (typed)
	proxy: ProxySettings | None = Field(
		default=None,
		description='Proxy settings. Use browser_use.browser.profile.ProxySettings(server, bypass, username, password)',
	)
	enable_default_extensions: bool = Field(
		default=True,
		description="Enable automation-optimized extensions: ad blocking (uBlock Origin), cookie handling (I still don't care about cookies), and URL cleaning (ClearURLs). All extensions work automatically without manual intervention. Extensions are automatically downloaded and loaded when enabled.",
	)
	cookie_whitelist_domains: list[str] = Field(
		default_factory=lambda: ['nature.com', 'qatarairways.com'],
		description='List of domains to whitelist in the "I still don\'t care about cookies" extension, preventing automatic cookie banner handling on these sites.',
	)

	window_size: ViewportSize | None = Field(
		default=None,
		description='Browser window size to use when headless=False.',
	)
	window_height: int | None = Field(default=None, description='DEPRECATED, use window_size["height"] instead', exclude=True)
	window_width: int | None = Field(default=None, description='DEPRECATED, use window_size["width"] instead', exclude=True)
	window_position: ViewportSize | None = Field(
		default=ViewportSize(width=0, height=0),
		description='Window position to use for the browser x,y from the top left when headless=False.',
	)
	cross_origin_iframes: bool = Field(
		default=True,
		description='Enable cross-origin iframe support (OOPIF/Out-of-Process iframes). When False, only same-origin frames are processed to avoid complexity and hanging.',
	)
	max_iframes: int = Field(
		default=100,
		description='Maximum number of iframe documents to process to prevent crashes.',
	)
	max_iframe_depth: int = Field(
		ge=0,
		default=5,
		description='Maximum depth for cross-origin iframe recursion (default: 5 levels deep).',
	)

	# --- Page load/wait timings ---

	minimum_wait_page_load_time: float = Field(default=0.25, description='Minimum time to wait before capturing page state.')
	wait_for_network_idle_page_load_time: float = Field(default=0.25, description='Time to wait for network idle.')

<<<<<<< HEAD
	wait_between_actions: float = Field(default=0.25, description='Time to wait between actions.')
=======
	wait_between_actions: float = Field(default=0.1, description='Time to wait between actions.')
>>>>>>> c8d7fda4

	# --- UI/viewport/DOM ---
	highlight_elements: bool = Field(default=True, description='Highlight interactive elements on the page.')
	dom_highlight_elements: bool = Field(
		default=False, description='Highlight interactive elements in the DOM (only for debugging purposes).'
	)
	filter_highlight_ids: bool = Field(
		default=True, description='Only show element IDs in highlights if llm_representation is less than 10 characters.'
	)
	paint_order_filtering: bool = Field(default=True, description='Enable paint order filtering. Slightly experimental.')
	interaction_highlight_color: str = Field(
		default='rgb(255, 127, 39)',
		description='Color to use for highlighting elements during interactions (CSS color string).',
	)
	interaction_highlight_duration: float = Field(default=1.0, description='Duration in seconds to show interaction highlights.')

	# --- Downloads ---
	auto_download_pdfs: bool = Field(default=True, description='Automatically download PDFs when navigating to PDF viewer pages.')

	profile_directory: str = 'Default'  # e.g. 'Profile 1', 'Profile 2', 'Custom Profile', etc.

	# these can be found in BrowserLaunchArgs, BrowserLaunchPersistentContextArgs, BrowserNewContextArgs, BrowserConnectArgs:
	# save_recording_path: alias of record_video_dir
	# save_har_path: alias of record_har_path
	# trace_path: alias of traces_dir

	# these shadow the old playwright args on BrowserContextArgs, but it's ok
	# because we handle them ourselves in a watchdog and we no longer use playwright, so they should live in the scope for our own config in BrowserProfile long-term
	record_video_dir: Path | None = Field(
		default=None,
		description='Directory to save video recordings. If set, a video of the session will be recorded.',
		validation_alias=AliasChoices('save_recording_path', 'record_video_dir'),
	)
	record_video_size: ViewportSize | None = Field(
		default=None, description='Video frame size. If not set, it will use the viewport size.'
	)
	record_video_framerate: int = Field(default=30, description='The framerate to use for the video recording.')

	# TODO: finish implementing extension support in extensions.py
	# extension_ids_to_preinstall: list[str] = Field(
	# 	default_factory=list, description='List of Chrome extension IDs to preinstall.'
	# )
	# extensions_dir: Path = Field(
	# 	default_factory=lambda: Path('~/.config/browseruse/cache/extensions').expanduser(),
	# 	description='Directory containing .crx extension files.',
	# )

	def __repr__(self) -> str:
		short_dir = _log_pretty_path(self.user_data_dir) if self.user_data_dir else '<incognito>'
		return f'BrowserProfile(user_data_dir= {short_dir}, headless={self.headless})'

	def __str__(self) -> str:
		return 'BrowserProfile'

	@field_validator('allowed_domains', 'prohibited_domains', mode='after')
	@classmethod
	def optimize_large_domain_lists(cls, v: list[str] | set[str] | None) -> list[str] | set[str] | None:
		"""Convert large domain lists (>=100 items) to sets for O(1) lookup performance."""
		if v is None or isinstance(v, set):
			return v

		if len(v) >= DOMAIN_OPTIMIZATION_THRESHOLD:
			logger.warning(
				f'🔧 Optimizing domain list with {len(v)} items to set for O(1) lookup. '
				f'Note: Pattern matching (*.domain.com, etc.) is not supported for lists >= {DOMAIN_OPTIMIZATION_THRESHOLD} items. '
				f'Use exact domains only or keep list size < {DOMAIN_OPTIMIZATION_THRESHOLD} for pattern support.'
			)
			return set(v)

		return v

	@model_validator(mode='after')
	def copy_old_config_names_to_new(self) -> Self:
		"""Copy old config window_width & window_height to window_size."""
		if self.window_width or self.window_height:
			logger.warning(
				f'⚠️ BrowserProfile(window_width=..., window_height=...) are deprecated, use BrowserProfile(window_size={"width": 1920, "height": 1080}) instead.'
			)
			window_size = self.window_size or ViewportSize(width=0, height=0)
			window_size['width'] = window_size['width'] or self.window_width or 1920
			window_size['height'] = window_size['height'] or self.window_height or 1080
			self.window_size = window_size

		return self

	@model_validator(mode='after')
	def warn_storage_state_user_data_dir_conflict(self) -> Self:
		"""Warn when both storage_state and user_data_dir are set, as this can cause conflicts."""
		has_storage_state = self.storage_state is not None
		has_user_data_dir = (self.user_data_dir is not None) and ('tmp' not in str(self.user_data_dir).lower())

		if has_storage_state and has_user_data_dir:
			logger.warning(
				f'⚠️ BrowserSession(...) was passed both storage_state AND user_data_dir. storage_state={self.storage_state} will forcibly overwrite '
				f'cookies/localStorage/sessionStorage in user_data_dir={self.user_data_dir}. '
				f'For multiple browsers in parallel, use only storage_state with user_data_dir=None, '
				f'or use a separate user_data_dir for each browser and set storage_state=None.'
			)
		return self

	@model_validator(mode='after')
	def warn_user_data_dir_non_default_version(self) -> Self:
		"""
		If user is using default profile dir with a non-default channel, force-change it
		to avoid corrupting the default data dir created with a different channel.
		"""

		is_not_using_default_chromium = self.executable_path or self.channel not in (BROWSERUSE_DEFAULT_CHANNEL, None)
		if self.user_data_dir == CONFIG.BROWSER_USE_DEFAULT_USER_DATA_DIR and is_not_using_default_chromium:
			alternate_name = (
				Path(self.executable_path).name.lower().replace(' ', '-')
				if self.executable_path
				else self.channel.name.lower()
				if self.channel
				else 'None'
			)
			logger.warning(
				f'⚠️ {self} Changing user_data_dir= {_log_pretty_path(self.user_data_dir)} ➡️ .../default-{alternate_name} to avoid {alternate_name.upper()} corruping default profile created by {BROWSERUSE_DEFAULT_CHANNEL.name}'
			)
			self.user_data_dir = CONFIG.BROWSER_USE_DEFAULT_USER_DATA_DIR.parent / f'default-{alternate_name}'
		return self

	@model_validator(mode='after')
	def warn_deterministic_rendering_weirdness(self) -> Self:
		if self.deterministic_rendering:
			logger.warning(
				'⚠️ BrowserSession(deterministic_rendering=True) is NOT RECOMMENDED. It breaks many sites and increases chances of getting blocked by anti-bot systems. '
				'It hardcodes the JS random seed and forces browsers across Linux/Mac/Windows to use the same font rendering engine so that identical screenshots can be generated.'
			)
		return self

	@model_validator(mode='after')
	def validate_proxy_settings(self) -> Self:
		"""Ensure proxy configuration is consistent."""
		if self.proxy and (self.proxy.bypass and not self.proxy.server):
			logger.warning('BrowserProfile.proxy.bypass provided but proxy has no server; bypass will be ignored.')
		return self

	@model_validator(mode='after')
	def validate_highlight_elements_conflict(self) -> Self:
		"""Ensure highlight_elements and dom_highlight_elements are not both enabled, with dom_highlight_elements taking priority."""
		if self.highlight_elements and self.dom_highlight_elements:
			logger.warning(
				'⚠️ Both highlight_elements and dom_highlight_elements are enabled. '
				'dom_highlight_elements takes priority. Setting highlight_elements=False.'
			)
			self.highlight_elements = False
		return self

	def model_post_init(self, __context: Any) -> None:
		"""Called after model initialization to set up display configuration."""
		self.detect_display_configuration()

	def get_args(self) -> list[str]:
		"""Get the list of all Chrome CLI launch args for this profile (compiled from defaults, user-provided, and system-specific)."""

		if isinstance(self.ignore_default_args, list):
			default_args = set(CHROME_DEFAULT_ARGS) - set(self.ignore_default_args)
		elif self.ignore_default_args is True:
			default_args = []
		elif not self.ignore_default_args:
			default_args = CHROME_DEFAULT_ARGS

		assert self.user_data_dir is not None, 'user_data_dir must be set to a non-default path'

		# Capture args before conversion for logging
		pre_conversion_args = [
			*default_args,
			*self.args,
			f'--user-data-dir={self.user_data_dir}',
			f'--profile-directory={self.profile_directory}',
			*(CHROME_DOCKER_ARGS if (CONFIG.IN_DOCKER or not self.chromium_sandbox) else []),
			*(CHROME_HEADLESS_ARGS if self.headless else []),
			*(CHROME_DISABLE_SECURITY_ARGS if self.disable_security else []),
			*(CHROME_DETERMINISTIC_RENDERING_ARGS if self.deterministic_rendering else []),
			*(
				[f'--window-size={self.window_size["width"]},{self.window_size["height"]}']
				if self.window_size
				else (['--start-maximized'] if not self.headless else [])
			),
			*(
				[f'--window-position={self.window_position["width"]},{self.window_position["height"]}']
				if self.window_position
				else []
			),
			*(self._get_extension_args() if self.enable_default_extensions else []),
		]

		# Proxy flags
		proxy_server = self.proxy.server if self.proxy else None
		proxy_bypass = self.proxy.bypass if self.proxy else None

		if proxy_server:
			pre_conversion_args.append(f'--proxy-server={proxy_server}')
			if proxy_bypass:
				pre_conversion_args.append(f'--proxy-bypass-list={proxy_bypass}')

		# User agent flag
		if self.user_agent:
			pre_conversion_args.append(f'--user-agent={self.user_agent}')

		# Special handling for --disable-features to merge values instead of overwriting
		# This prevents disable_security=True from breaking extensions by ensuring
		# both default features (including extension-related) and security features are preserved
		disable_features_values = []
		non_disable_features_args = []

		# Extract and merge all --disable-features values
		for arg in pre_conversion_args:
			if arg.startswith('--disable-features='):
				features = arg.split('=', 1)[1]
				disable_features_values.extend(features.split(','))
			else:
				non_disable_features_args.append(arg)

		# Remove duplicates while preserving order
		if disable_features_values:
			unique_features = []
			seen = set()
			for feature in disable_features_values:
				feature = feature.strip()
				if feature and feature not in seen:
					unique_features.append(feature)
					seen.add(feature)

			# Add merged disable-features back
			non_disable_features_args.append(f'--disable-features={",".join(unique_features)}')

		# convert to dict and back to dedupe and merge other duplicate args
		final_args_list = BrowserLaunchArgs.args_as_list(BrowserLaunchArgs.args_as_dict(non_disable_features_args))

		return final_args_list

	def _get_extension_args(self) -> list[str]:
		"""Get Chrome args for enabling default extensions (ad blocker and cookie handler)."""
		extension_paths = self._ensure_default_extensions_downloaded()

		args = [
			'--enable-extensions',
			'--disable-extensions-file-access-check',
			'--disable-extensions-http-throttling',
			'--enable-extension-activity-logging',
		]

		if extension_paths:
			args.append(f'--load-extension={",".join(extension_paths)}')

		return args

	def _ensure_default_extensions_downloaded(self) -> list[str]:
		"""
		Ensure default extensions are downloaded and cached locally.
		Returns list of paths to extension directories.
		"""

		# Extension definitions - optimized for automation and content extraction
		# Combines uBlock Origin (ad blocking) + "I still don't care about cookies" (cookie banner handling)
		extensions = [
			{
				'name': 'uBlock Origin',
				'id': 'cjpalhdlnbpafiamejdnhcphjbkeiagm',
				'url': 'https://clients2.google.com/service/update2/crx?response=redirect&prodversion=133&acceptformat=crx3&x=id%3Dcjpalhdlnbpafiamejdnhcphjbkeiagm%26uc',
			},
			{
				'name': "I still don't care about cookies",
				'id': 'edibdbjcniadpccecjdfdjjppcpchdlm',
				'url': 'https://clients2.google.com/service/update2/crx?response=redirect&prodversion=133&acceptformat=crx3&x=id%3Dedibdbjcniadpccecjdfdjjppcpchdlm%26uc',
			},
			{
				'name': 'ClearURLs',
				'id': 'lckanjgmijmafbedllaakclkaicjfmnk',
				'url': 'https://clients2.google.com/service/update2/crx?response=redirect&prodversion=133&acceptformat=crx3&x=id%3Dlckanjgmijmafbedllaakclkaicjfmnk%26uc',
			},
			{
				'name': 'Force Background Tab',
				'id': 'gidlfommnbibbmegmgajdbikelkdcmcl',
				'url': 'https://clients2.google.com/service/update2/crx?response=redirect&prodversion=133&acceptformat=crx3&x=id%3Dgidlfommnbibbmegmgajdbikelkdcmcl%26uc',
			},
			# {
			# 	'name': 'Captcha Solver: Auto captcha solving service',
			# 	'id': 'pgojnojmmhpofjgdmaebadhbocahppod',
			# 	'url': 'https://clients2.google.com/service/update2/crx?response=redirect&prodversion=130&acceptformat=crx3&x=id%3Dpgojnojmmhpofjgdmaebadhbocahppod%26uc',
			# },
			# Consent-O-Matic disabled - using uBlock Origin's cookie lists instead for simplicity
			# {
			# 	'name': 'Consent-O-Matic',
			# 	'id': 'mdjildafknihdffpkfmmpnpoiajfjnjd',
			# 	'url': 'https://clients2.google.com/service/update2/crx?response=redirect&prodversion=130&acceptformat=crx3&x=id%3Dmdjildafknihdffpkfmmpnpoiajfjnjd%26uc',
			# },
			# {
			# 	'name': 'Privacy | Protect Your Payments',
			# 	'id': 'hmgpakheknboplhmlicfkkgjipfabmhp',
			# 	'url': 'https://clients2.google.com/service/update2/crx?response=redirect&prodversion=130&acceptformat=crx3&x=id%3Dhmgpakheknboplhmlicfkkgjipfabmhp%26uc',
			# },
		]

		# Create extensions cache directory
		cache_dir = CONFIG.BROWSER_USE_EXTENSIONS_DIR
		cache_dir.mkdir(parents=True, exist_ok=True)
		# logger.debug(f'📁 Extensions cache directory: {_log_pretty_path(cache_dir)}')

		extension_paths = []
		loaded_extension_names = []

		for ext in extensions:
			ext_dir = cache_dir / ext['id']
			crx_file = cache_dir / f'{ext["id"]}.crx'

			# Check if extension is already extracted
			if ext_dir.exists() and (ext_dir / 'manifest.json').exists():
				# logger.debug(f'✅ Using cached {ext["name"]} extension from {_log_pretty_path(ext_dir)}')
				extension_paths.append(str(ext_dir))
				loaded_extension_names.append(ext['name'])
				continue

			try:
				# Download extension if not cached
				if not crx_file.exists():
					logger.info(f'📦 Downloading {ext["name"]} extension...')
					self._download_extension(ext['url'], crx_file)
				else:
					logger.debug(f'📦 Found cached {ext["name"]} .crx file')

				# Extract extension
				logger.info(f'📂 Extracting {ext["name"]} extension...')
				self._extract_extension(crx_file, ext_dir)

				extension_paths.append(str(ext_dir))
				loaded_extension_names.append(ext['name'])

			except Exception as e:
				logger.warning(f'⚠️ Failed to setup {ext["name"]} extension: {e}')
				continue

		# Apply minimal patch to cookie extension with configurable whitelist
		for i, path in enumerate(extension_paths):
			if loaded_extension_names[i] == "I still don't care about cookies":
				self._apply_minimal_extension_patch(Path(path), self.cookie_whitelist_domains)

		if extension_paths:
			logger.debug(f'[BrowserProfile] 🧩 Extensions loaded ({len(extension_paths)}): [{", ".join(loaded_extension_names)}]')
		else:
			logger.warning('[BrowserProfile] ⚠️ No default extensions could be loaded')

		return extension_paths

	def _apply_minimal_extension_patch(self, ext_dir: Path, whitelist_domains: list[str]) -> None:
		"""Minimal patch: pre-populate chrome.storage.local with configurable domain whitelist."""
		try:
			bg_path = ext_dir / 'data' / 'background.js'
			if not bg_path.exists():
				return

			with open(bg_path, encoding='utf-8') as f:
				content = f.read()

			# Create the whitelisted domains object for JavaScript with proper indentation
			whitelist_entries = [f'        "{domain}": true' for domain in whitelist_domains]
			whitelist_js = '{\n' + ',\n'.join(whitelist_entries) + '\n      }'

			# Find the initialize() function and inject storage setup before updateSettings()
			# The actual function uses 2-space indentation, not tabs
			old_init = """async function initialize(checkInitialized, magic) {
  if (checkInitialized && initialized) {
    return;
  }
  loadCachedRules();
  await updateSettings();
  await recreateTabList(magic);
  initialized = true;
}"""

			# New function with configurable whitelist initialization
			new_init = f"""// Pre-populate storage with configurable domain whitelist if empty
async function ensureWhitelistStorage() {{
  const result = await chrome.storage.local.get({{ settings: null }});
  if (!result.settings) {{
    const defaultSettings = {{
      statusIndicators: true,
      whitelistedDomains: {whitelist_js}
    }};
    await chrome.storage.local.set({{ settings: defaultSettings }});
  }}
}}

async function initialize(checkInitialized, magic) {{
  if (checkInitialized && initialized) {{
    return;
  }}
  loadCachedRules();
  await ensureWhitelistStorage(); // Add storage initialization
  await updateSettings();
  await recreateTabList(magic);
  initialized = true;
}}"""

			if old_init in content:
				content = content.replace(old_init, new_init)

				with open(bg_path, 'w', encoding='utf-8') as f:
					f.write(content)

				domain_list = ', '.join(whitelist_domains)
				logger.info(f'[BrowserProfile] ✅ Cookie extension: {domain_list} pre-populated in storage')
			else:
				logger.debug('[BrowserProfile] Initialize function not found for patching')

		except Exception as e:
			logger.debug(f'[BrowserProfile] Could not patch extension storage: {e}')

	def _download_extension(self, url: str, output_path: Path) -> None:
		"""Download extension .crx file."""
		import urllib.request

		try:
			with urllib.request.urlopen(url) as response:
				with open(output_path, 'wb') as f:
					f.write(response.read())
		except Exception as e:
			raise Exception(f'Failed to download extension: {e}')

	def _extract_extension(self, crx_path: Path, extract_dir: Path) -> None:
		"""Extract .crx file to directory."""
		import os
		import zipfile

		# Remove existing directory
		if extract_dir.exists():
			import shutil

			shutil.rmtree(extract_dir)

		extract_dir.mkdir(parents=True, exist_ok=True)

		try:
			# CRX files are ZIP files with a header, try to extract as ZIP
			with zipfile.ZipFile(crx_path, 'r') as zip_ref:
				zip_ref.extractall(extract_dir)

			# Verify manifest exists
			if not (extract_dir / 'manifest.json').exists():
				raise Exception('No manifest.json found in extension')

		except zipfile.BadZipFile:
			# CRX files have a header before the ZIP data
			# Skip the CRX header and extract the ZIP part
			with open(crx_path, 'rb') as f:
				# Read CRX header to find ZIP start
				magic = f.read(4)
				if magic != b'Cr24':
					raise Exception('Invalid CRX file format')

				version = int.from_bytes(f.read(4), 'little')
				if version == 2:
					pubkey_len = int.from_bytes(f.read(4), 'little')
					sig_len = int.from_bytes(f.read(4), 'little')
					f.seek(16 + pubkey_len + sig_len)  # Skip to ZIP data
				elif version == 3:
					header_len = int.from_bytes(f.read(4), 'little')
					f.seek(12 + header_len)  # Skip to ZIP data

				# Extract ZIP data
				zip_data = f.read()

			# Write ZIP data to temp file and extract
			import tempfile

			with tempfile.NamedTemporaryFile(suffix='.zip', delete=False) as temp_zip:
				temp_zip.write(zip_data)
				temp_zip.flush()

				with zipfile.ZipFile(temp_zip.name, 'r') as zip_ref:
					zip_ref.extractall(extract_dir)

				os.unlink(temp_zip.name)

	def detect_display_configuration(self) -> None:
		"""
		Detect the system display size and initialize the display-related config defaults:
		        screen, window_size, window_position, viewport, no_viewport, device_scale_factor
		"""

		display_size = get_display_size()
		has_screen_available = bool(display_size)
		self.screen = self.screen or display_size or ViewportSize(width=1920, height=1080)

		# if no headless preference specified, prefer headful if there is a display available
		if self.headless is None:
			self.headless = not has_screen_available

		# Determine viewport behavior based on mode and user preferences
		user_provided_viewport = self.viewport is not None

		if self.headless:
			# Headless mode: always use viewport for content size control
			self.viewport = self.viewport or self.window_size or self.screen
			self.window_position = None
			self.window_size = None
			self.no_viewport = False
		else:
			# Headful mode: respect user's viewport preference
			self.window_size = self.window_size or self.screen

			if user_provided_viewport:
				# User explicitly set viewport - enable viewport mode
				self.no_viewport = False
			else:
				# Default headful: content fits to window (no viewport)
				self.no_viewport = True if self.no_viewport is None else self.no_viewport

		# Handle special requirements (device_scale_factor forces viewport mode)
		if self.device_scale_factor and self.no_viewport is None:
			self.no_viewport = False

		# Finalize configuration
		if self.no_viewport:
			# No viewport mode: content adapts to window
			self.viewport = None
			self.device_scale_factor = None
			self.screen = None
			assert self.viewport is None
			assert self.no_viewport is True
		else:
			# Viewport mode: ensure viewport is set
			self.viewport = self.viewport or self.screen
			self.device_scale_factor = self.device_scale_factor or 1.0
			assert self.viewport is not None
			assert self.no_viewport is False

		assert not (self.headless and self.no_viewport), 'headless=True and no_viewport=True cannot both be set at the same time'<|MERGE_RESOLUTION|>--- conflicted
+++ resolved
@@ -620,11 +620,7 @@
 	minimum_wait_page_load_time: float = Field(default=0.25, description='Minimum time to wait before capturing page state.')
 	wait_for_network_idle_page_load_time: float = Field(default=0.25, description='Time to wait for network idle.')
 
-<<<<<<< HEAD
-	wait_between_actions: float = Field(default=0.25, description='Time to wait between actions.')
-=======
 	wait_between_actions: float = Field(default=0.1, description='Time to wait between actions.')
->>>>>>> c8d7fda4
 
 	# --- UI/viewport/DOM ---
 	highlight_elements: bool = Field(default=True, description='Highlight interactive elements on the page.')
