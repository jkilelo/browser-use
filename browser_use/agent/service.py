--- conflicted
+++ resolved
@@ -184,13 +184,7 @@
 			planner_llm=planner_llm,
 			planner_interval=planner_interval,
 			is_planner_reasoning=is_planner_reasoning,
-<<<<<<< HEAD
 			extend_planner_system_message=extend_planner_system_message,
-			enable_memory=enable_memory,
-			memory_interval=memory_interval,
-			memory_config=memory_config,
-=======
->>>>>>> ae3bfadc
 		)
 
 		# Memory settings
